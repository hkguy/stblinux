--- conflicted
+++ resolved
@@ -138,8 +138,6 @@
 					clock-output-names = "timerclken0", "timerclken1", "timerclken2", "timerclken3";
 				};
 
-<<<<<<< HEAD
-=======
 				apbregs@010000 {
 					compatible = "syscon", "simple-mfd";
 					reg = <0x010000 0x1000>;
@@ -208,7 +206,6 @@
 					};
 				};
 
->>>>>>> 1f697b6b
 				mmci@050000 {
 					compatible = "arm,pl180", "arm,primecell";
 					reg = <0x050000 0x1000>;
