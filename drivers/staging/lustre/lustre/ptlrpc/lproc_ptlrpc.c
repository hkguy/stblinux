--- conflicted
+++ resolved
@@ -181,11 +181,7 @@
 	return ll_eopcode_table[opcode].opname;
 }
 
-<<<<<<< HEAD
-#if defined (CONFIG_PROC_FS)
-=======
 #if defined(CONFIG_PROC_FS)
->>>>>>> 007760cf
 static void ptlrpc_lprocfs_register(struct proc_dir_entry *root, char *dir,
 				    char *name,
 				    struct proc_dir_entry **procroot_ret,
