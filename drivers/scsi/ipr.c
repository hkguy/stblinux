/*
 * ipr.c -- driver for IBM Power Linux RAID adapters
 *
 * Written By: Brian King <brking@us.ibm.com>, IBM Corporation
 *
 * Copyright (C) 2003, 2004 IBM Corporation
 *
 * This program is free software; you can redistribute it and/or modify
 * it under the terms of the GNU General Public License as published by
 * the Free Software Foundation; either version 2 of the License, or
 * (at your option) any later version.
 *
 * This program is distributed in the hope that it will be useful,
 * but WITHOUT ANY WARRANTY; without even the implied warranty of
 * MERCHANTABILITY or FITNESS FOR A PARTICULAR PURPOSE.  See the
 * GNU General Public License for more details.
 *
 * You should have received a copy of the GNU General Public License
 * along with this program; if not, write to the Free Software
 * Foundation, Inc., 59 Temple Place, Suite 330, Boston, MA  02111-1307  USA
 *
 */

/*
 * Notes:
 *
 * This driver is used to control the following SCSI adapters:
 *
 * IBM iSeries: 5702, 5703, 2780, 5709, 570A, 570B
 *
 * IBM pSeries: PCI-X Dual Channel Ultra 320 SCSI RAID Adapter
 *              PCI-X Dual Channel Ultra 320 SCSI Adapter
 *              PCI-X Dual Channel Ultra 320 SCSI RAID Enablement Card
 *              Embedded SCSI adapter on p615 and p655 systems
 *
 * Supported Hardware Features:
 *	- Ultra 320 SCSI controller
 *	- PCI-X host interface
 *	- Embedded PowerPC RISC Processor and Hardware XOR DMA Engine
 *	- Non-Volatile Write Cache
 *	- Supports attachment of non-RAID disks, tape, and optical devices
 *	- RAID Levels 0, 5, 10
 *	- Hot spare
 *	- Background Parity Checking
 *	- Background Data Scrubbing
 *	- Ability to increase the capacity of an existing RAID 5 disk array
 *		by adding disks
 *
 * Driver Features:
 *	- Tagged command queuing
 *	- Adapter microcode download
 *	- PCI hot plug
 *	- SCSI device hot plug
 *
 */

#include <linux/fs.h>
#include <linux/init.h>
#include <linux/types.h>
#include <linux/errno.h>
#include <linux/kernel.h>
#include <linux/slab.h>
#include <linux/vmalloc.h>
#include <linux/ioport.h>
#include <linux/delay.h>
#include <linux/pci.h>
#include <linux/wait.h>
#include <linux/spinlock.h>
#include <linux/sched.h>
#include <linux/interrupt.h>
#include <linux/blkdev.h>
#include <linux/firmware.h>
#include <linux/module.h>
#include <linux/moduleparam.h>
#include <linux/libata.h>
#include <linux/hdreg.h>
#include <linux/reboot.h>
#include <linux/stringify.h>
#include <asm/io.h>
#include <asm/irq.h>
#include <asm/processor.h>
#include <scsi/scsi.h>
#include <scsi/scsi_host.h>
#include <scsi/scsi_tcq.h>
#include <scsi/scsi_eh.h>
#include <scsi/scsi_cmnd.h>
#include "ipr.h"

/*
 *   Global Data
 */
static LIST_HEAD(ipr_ioa_head);
static unsigned int ipr_log_level = IPR_DEFAULT_LOG_LEVEL;
static unsigned int ipr_max_speed = 1;
static int ipr_testmode = 0;
static unsigned int ipr_fastfail = 0;
static unsigned int ipr_transop_timeout = 0;
static unsigned int ipr_debug = 0;
static unsigned int ipr_max_devs = IPR_DEFAULT_SIS64_DEVS;
static unsigned int ipr_dual_ioa_raid = 1;
static DEFINE_SPINLOCK(ipr_driver_lock);

/* This table describes the differences between DMA controller chips */
static const struct ipr_chip_cfg_t ipr_chip_cfg[] = {
	{ /* Gemstone, Citrine, Obsidian, and Obsidian-E */
		.mailbox = 0x0042C,
		.max_cmds = 100,
		.cache_line_size = 0x20,
		.clear_isr = 1,
		{
			.set_interrupt_mask_reg = 0x0022C,
			.clr_interrupt_mask_reg = 0x00230,
			.clr_interrupt_mask_reg32 = 0x00230,
			.sense_interrupt_mask_reg = 0x0022C,
			.sense_interrupt_mask_reg32 = 0x0022C,
			.clr_interrupt_reg = 0x00228,
			.clr_interrupt_reg32 = 0x00228,
			.sense_interrupt_reg = 0x00224,
			.sense_interrupt_reg32 = 0x00224,
			.ioarrin_reg = 0x00404,
			.sense_uproc_interrupt_reg = 0x00214,
			.sense_uproc_interrupt_reg32 = 0x00214,
			.set_uproc_interrupt_reg = 0x00214,
			.set_uproc_interrupt_reg32 = 0x00214,
			.clr_uproc_interrupt_reg = 0x00218,
			.clr_uproc_interrupt_reg32 = 0x00218
		}
	},
	{ /* Snipe and Scamp */
		.mailbox = 0x0052C,
		.max_cmds = 100,
		.cache_line_size = 0x20,
		.clear_isr = 1,
		{
			.set_interrupt_mask_reg = 0x00288,
			.clr_interrupt_mask_reg = 0x0028C,
			.clr_interrupt_mask_reg32 = 0x0028C,
			.sense_interrupt_mask_reg = 0x00288,
			.sense_interrupt_mask_reg32 = 0x00288,
			.clr_interrupt_reg = 0x00284,
			.clr_interrupt_reg32 = 0x00284,
			.sense_interrupt_reg = 0x00280,
			.sense_interrupt_reg32 = 0x00280,
			.ioarrin_reg = 0x00504,
			.sense_uproc_interrupt_reg = 0x00290,
			.sense_uproc_interrupt_reg32 = 0x00290,
			.set_uproc_interrupt_reg = 0x00290,
			.set_uproc_interrupt_reg32 = 0x00290,
			.clr_uproc_interrupt_reg = 0x00294,
			.clr_uproc_interrupt_reg32 = 0x00294
		}
	},
	{ /* CRoC */
		.mailbox = 0x00044,
		.max_cmds = 1000,
		.cache_line_size = 0x20,
		.clear_isr = 0,
		{
			.set_interrupt_mask_reg = 0x00010,
			.clr_interrupt_mask_reg = 0x00018,
			.clr_interrupt_mask_reg32 = 0x0001C,
			.sense_interrupt_mask_reg = 0x00010,
			.sense_interrupt_mask_reg32 = 0x00014,
			.clr_interrupt_reg = 0x00008,
			.clr_interrupt_reg32 = 0x0000C,
			.sense_interrupt_reg = 0x00000,
			.sense_interrupt_reg32 = 0x00004,
			.ioarrin_reg = 0x00070,
			.sense_uproc_interrupt_reg = 0x00020,
			.sense_uproc_interrupt_reg32 = 0x00024,
			.set_uproc_interrupt_reg = 0x00020,
			.set_uproc_interrupt_reg32 = 0x00024,
			.clr_uproc_interrupt_reg = 0x00028,
			.clr_uproc_interrupt_reg32 = 0x0002C,
			.init_feedback_reg = 0x0005C,
			.dump_addr_reg = 0x00064,
			.dump_data_reg = 0x00068,
			.endian_swap_reg = 0x00084
		}
	},
};

static const struct ipr_chip_t ipr_chip[] = {
	{ PCI_VENDOR_ID_MYLEX, PCI_DEVICE_ID_IBM_GEMSTONE, IPR_USE_LSI, IPR_SIS32, IPR_PCI_CFG, &ipr_chip_cfg[0] },
	{ PCI_VENDOR_ID_IBM, PCI_DEVICE_ID_IBM_CITRINE, IPR_USE_LSI, IPR_SIS32, IPR_PCI_CFG, &ipr_chip_cfg[0] },
	{ PCI_VENDOR_ID_ADAPTEC2, PCI_DEVICE_ID_ADAPTEC2_OBSIDIAN, IPR_USE_LSI, IPR_SIS32, IPR_PCI_CFG, &ipr_chip_cfg[0] },
	{ PCI_VENDOR_ID_IBM, PCI_DEVICE_ID_IBM_OBSIDIAN, IPR_USE_LSI, IPR_SIS32, IPR_PCI_CFG, &ipr_chip_cfg[0] },
	{ PCI_VENDOR_ID_IBM, PCI_DEVICE_ID_IBM_OBSIDIAN_E, IPR_USE_MSI, IPR_SIS32, IPR_PCI_CFG, &ipr_chip_cfg[0] },
	{ PCI_VENDOR_ID_IBM, PCI_DEVICE_ID_IBM_SNIPE, IPR_USE_LSI, IPR_SIS32, IPR_PCI_CFG, &ipr_chip_cfg[1] },
	{ PCI_VENDOR_ID_ADAPTEC2, PCI_DEVICE_ID_ADAPTEC2_SCAMP, IPR_USE_LSI, IPR_SIS32, IPR_PCI_CFG, &ipr_chip_cfg[1] },
	{ PCI_VENDOR_ID_IBM, PCI_DEVICE_ID_IBM_CROC_FPGA_E2, IPR_USE_MSI, IPR_SIS64, IPR_MMIO, &ipr_chip_cfg[2] },
	{ PCI_VENDOR_ID_IBM, PCI_DEVICE_ID_IBM_CROCODILE, IPR_USE_MSI, IPR_SIS64, IPR_MMIO, &ipr_chip_cfg[2] }
};

static int ipr_max_bus_speeds[] = {
	IPR_80MBs_SCSI_RATE, IPR_U160_SCSI_RATE, IPR_U320_SCSI_RATE
};

MODULE_AUTHOR("Brian King <brking@us.ibm.com>");
MODULE_DESCRIPTION("IBM Power RAID SCSI Adapter Driver");
module_param_named(max_speed, ipr_max_speed, uint, 0);
MODULE_PARM_DESC(max_speed, "Maximum bus speed (0-2). Default: 1=U160. Speeds: 0=80 MB/s, 1=U160, 2=U320");
module_param_named(log_level, ipr_log_level, uint, 0);
MODULE_PARM_DESC(log_level, "Set to 0 - 4 for increasing verbosity of device driver");
module_param_named(testmode, ipr_testmode, int, 0);
MODULE_PARM_DESC(testmode, "DANGEROUS!!! Allows unsupported configurations");
module_param_named(fastfail, ipr_fastfail, int, S_IRUGO | S_IWUSR);
MODULE_PARM_DESC(fastfail, "Reduce timeouts and retries");
module_param_named(transop_timeout, ipr_transop_timeout, int, 0);
MODULE_PARM_DESC(transop_timeout, "Time in seconds to wait for adapter to come operational (default: 300)");
module_param_named(debug, ipr_debug, int, S_IRUGO | S_IWUSR);
MODULE_PARM_DESC(debug, "Enable device driver debugging logging. Set to 1 to enable. (default: 0)");
module_param_named(dual_ioa_raid, ipr_dual_ioa_raid, int, 0);
MODULE_PARM_DESC(dual_ioa_raid, "Enable dual adapter RAID support. Set to 1 to enable. (default: 1)");
module_param_named(max_devs, ipr_max_devs, int, 0);
MODULE_PARM_DESC(max_devs, "Specify the maximum number of physical devices. "
		 "[Default=" __stringify(IPR_DEFAULT_SIS64_DEVS) "]");
MODULE_LICENSE("GPL");
MODULE_VERSION(IPR_DRIVER_VERSION);

/*  A constant array of IOASCs/URCs/Error Messages */
static const
struct ipr_error_table_t ipr_error_table[] = {
	{0x00000000, 1, IPR_DEFAULT_LOG_LEVEL,
	"8155: An unknown error was received"},
	{0x00330000, 0, 0,
	"Soft underlength error"},
	{0x005A0000, 0, 0,
	"Command to be cancelled not found"},
	{0x00808000, 0, 0,
	"Qualified success"},
	{0x01080000, 1, IPR_DEFAULT_LOG_LEVEL,
	"FFFE: Soft device bus error recovered by the IOA"},
	{0x01088100, 0, IPR_DEFAULT_LOG_LEVEL,
	"4101: Soft device bus fabric error"},
	{0x01100100, 0, IPR_DEFAULT_LOG_LEVEL,
	"FFFC: Logical block guard error recovered by the device"},
	{0x01100300, 0, IPR_DEFAULT_LOG_LEVEL,
	"FFFC: Logical block reference tag error recovered by the device"},
	{0x01108300, 0, IPR_DEFAULT_LOG_LEVEL,
	"4171: Recovered scatter list tag / sequence number error"},
	{0x01109000, 0, IPR_DEFAULT_LOG_LEVEL,
	"FF3D: Recovered logical block CRC error on IOA to Host transfer"},
	{0x01109200, 0, IPR_DEFAULT_LOG_LEVEL,
	"4171: Recovered logical block sequence number error on IOA to Host transfer"},
	{0x0110A000, 0, IPR_DEFAULT_LOG_LEVEL,
	"FFFD: Recovered logical block reference tag error detected by the IOA"},
	{0x0110A100, 0, IPR_DEFAULT_LOG_LEVEL,
	"FFFD: Logical block guard error recovered by the IOA"},
	{0x01170600, 0, IPR_DEFAULT_LOG_LEVEL,
	"FFF9: Device sector reassign successful"},
	{0x01170900, 0, IPR_DEFAULT_LOG_LEVEL,
	"FFF7: Media error recovered by device rewrite procedures"},
	{0x01180200, 0, IPR_DEFAULT_LOG_LEVEL,
	"7001: IOA sector reassignment successful"},
	{0x01180500, 0, IPR_DEFAULT_LOG_LEVEL,
	"FFF9: Soft media error. Sector reassignment recommended"},
	{0x01180600, 0, IPR_DEFAULT_LOG_LEVEL,
	"FFF7: Media error recovered by IOA rewrite procedures"},
	{0x01418000, 0, IPR_DEFAULT_LOG_LEVEL,
	"FF3D: Soft PCI bus error recovered by the IOA"},
	{0x01440000, 1, IPR_DEFAULT_LOG_LEVEL,
	"FFF6: Device hardware error recovered by the IOA"},
	{0x01448100, 0, IPR_DEFAULT_LOG_LEVEL,
	"FFF6: Device hardware error recovered by the device"},
	{0x01448200, 1, IPR_DEFAULT_LOG_LEVEL,
	"FF3D: Soft IOA error recovered by the IOA"},
	{0x01448300, 0, IPR_DEFAULT_LOG_LEVEL,
	"FFFA: Undefined device response recovered by the IOA"},
	{0x014A0000, 1, IPR_DEFAULT_LOG_LEVEL,
	"FFF6: Device bus error, message or command phase"},
	{0x014A8000, 0, IPR_DEFAULT_LOG_LEVEL,
	"FFFE: Task Management Function failed"},
	{0x015D0000, 0, IPR_DEFAULT_LOG_LEVEL,
	"FFF6: Failure prediction threshold exceeded"},
	{0x015D9200, 0, IPR_DEFAULT_LOG_LEVEL,
	"8009: Impending cache battery pack failure"},
	{0x02040400, 0, 0,
	"34FF: Disk device format in progress"},
	{0x02048000, 0, IPR_DEFAULT_LOG_LEVEL,
	"9070: IOA requested reset"},
	{0x023F0000, 0, 0,
	"Synchronization required"},
	{0x024E0000, 0, 0,
	"No ready, IOA shutdown"},
	{0x025A0000, 0, 0,
	"Not ready, IOA has been shutdown"},
	{0x02670100, 0, IPR_DEFAULT_LOG_LEVEL,
	"3020: Storage subsystem configuration error"},
	{0x03110B00, 0, 0,
	"FFF5: Medium error, data unreadable, recommend reassign"},
	{0x03110C00, 0, 0,
	"7000: Medium error, data unreadable, do not reassign"},
	{0x03310000, 0, IPR_DEFAULT_LOG_LEVEL,
	"FFF3: Disk media format bad"},
	{0x04050000, 0, IPR_DEFAULT_LOG_LEVEL,
	"3002: Addressed device failed to respond to selection"},
	{0x04080000, 1, IPR_DEFAULT_LOG_LEVEL,
	"3100: Device bus error"},
	{0x04080100, 0, IPR_DEFAULT_LOG_LEVEL,
	"3109: IOA timed out a device command"},
	{0x04088000, 0, 0,
	"3120: SCSI bus is not operational"},
	{0x04088100, 0, IPR_DEFAULT_LOG_LEVEL,
	"4100: Hard device bus fabric error"},
	{0x04100100, 0, IPR_DEFAULT_LOG_LEVEL,
	"310C: Logical block guard error detected by the device"},
	{0x04100300, 0, IPR_DEFAULT_LOG_LEVEL,
	"310C: Logical block reference tag error detected by the device"},
	{0x04108300, 1, IPR_DEFAULT_LOG_LEVEL,
	"4170: Scatter list tag / sequence number error"},
	{0x04109000, 1, IPR_DEFAULT_LOG_LEVEL,
	"8150: Logical block CRC error on IOA to Host transfer"},
	{0x04109200, 1, IPR_DEFAULT_LOG_LEVEL,
	"4170: Logical block sequence number error on IOA to Host transfer"},
	{0x0410A000, 0, IPR_DEFAULT_LOG_LEVEL,
	"310D: Logical block reference tag error detected by the IOA"},
	{0x0410A100, 0, IPR_DEFAULT_LOG_LEVEL,
	"310D: Logical block guard error detected by the IOA"},
	{0x04118000, 0, IPR_DEFAULT_LOG_LEVEL,
	"9000: IOA reserved area data check"},
	{0x04118100, 0, IPR_DEFAULT_LOG_LEVEL,
	"9001: IOA reserved area invalid data pattern"},
	{0x04118200, 0, IPR_DEFAULT_LOG_LEVEL,
	"9002: IOA reserved area LRC error"},
	{0x04118300, 1, IPR_DEFAULT_LOG_LEVEL,
	"Hardware Error, IOA metadata access error"},
	{0x04320000, 0, IPR_DEFAULT_LOG_LEVEL,
	"102E: Out of alternate sectors for disk storage"},
	{0x04330000, 1, IPR_DEFAULT_LOG_LEVEL,
	"FFF4: Data transfer underlength error"},
	{0x04338000, 1, IPR_DEFAULT_LOG_LEVEL,
	"FFF4: Data transfer overlength error"},
	{0x043E0100, 0, IPR_DEFAULT_LOG_LEVEL,
	"3400: Logical unit failure"},
	{0x04408500, 0, IPR_DEFAULT_LOG_LEVEL,
	"FFF4: Device microcode is corrupt"},
	{0x04418000, 1, IPR_DEFAULT_LOG_LEVEL,
	"8150: PCI bus error"},
	{0x04430000, 1, 0,
	"Unsupported device bus message received"},
	{0x04440000, 1, IPR_DEFAULT_LOG_LEVEL,
	"FFF4: Disk device problem"},
	{0x04448200, 1, IPR_DEFAULT_LOG_LEVEL,
	"8150: Permanent IOA failure"},
	{0x04448300, 0, IPR_DEFAULT_LOG_LEVEL,
	"3010: Disk device returned wrong response to IOA"},
	{0x04448400, 0, IPR_DEFAULT_LOG_LEVEL,
	"8151: IOA microcode error"},
	{0x04448500, 0, 0,
	"Device bus status error"},
	{0x04448600, 0, IPR_DEFAULT_LOG_LEVEL,
	"8157: IOA error requiring IOA reset to recover"},
	{0x04448700, 0, 0,
	"ATA device status error"},
	{0x04490000, 0, 0,
	"Message reject received from the device"},
	{0x04449200, 0, IPR_DEFAULT_LOG_LEVEL,
	"8008: A permanent cache battery pack failure occurred"},
	{0x0444A000, 0, IPR_DEFAULT_LOG_LEVEL,
	"9090: Disk unit has been modified after the last known status"},
	{0x0444A200, 0, IPR_DEFAULT_LOG_LEVEL,
	"9081: IOA detected device error"},
	{0x0444A300, 0, IPR_DEFAULT_LOG_LEVEL,
	"9082: IOA detected device error"},
	{0x044A0000, 1, IPR_DEFAULT_LOG_LEVEL,
	"3110: Device bus error, message or command phase"},
	{0x044A8000, 1, IPR_DEFAULT_LOG_LEVEL,
	"3110: SAS Command / Task Management Function failed"},
	{0x04670400, 0, IPR_DEFAULT_LOG_LEVEL,
	"9091: Incorrect hardware configuration change has been detected"},
	{0x04678000, 0, IPR_DEFAULT_LOG_LEVEL,
	"9073: Invalid multi-adapter configuration"},
	{0x04678100, 0, IPR_DEFAULT_LOG_LEVEL,
	"4010: Incorrect connection between cascaded expanders"},
	{0x04678200, 0, IPR_DEFAULT_LOG_LEVEL,
	"4020: Connections exceed IOA design limits"},
	{0x04678300, 0, IPR_DEFAULT_LOG_LEVEL,
	"4030: Incorrect multipath connection"},
	{0x04679000, 0, IPR_DEFAULT_LOG_LEVEL,
	"4110: Unsupported enclosure function"},
	{0x046E0000, 0, IPR_DEFAULT_LOG_LEVEL,
	"FFF4: Command to logical unit failed"},
	{0x05240000, 1, 0,
	"Illegal request, invalid request type or request packet"},
	{0x05250000, 0, 0,
	"Illegal request, invalid resource handle"},
	{0x05258000, 0, 0,
	"Illegal request, commands not allowed to this device"},
	{0x05258100, 0, 0,
	"Illegal request, command not allowed to a secondary adapter"},
	{0x05258200, 0, 0,
	"Illegal request, command not allowed to a non-optimized resource"},
	{0x05260000, 0, 0,
	"Illegal request, invalid field in parameter list"},
	{0x05260100, 0, 0,
	"Illegal request, parameter not supported"},
	{0x05260200, 0, 0,
	"Illegal request, parameter value invalid"},
	{0x052C0000, 0, 0,
	"Illegal request, command sequence error"},
	{0x052C8000, 1, 0,
	"Illegal request, dual adapter support not enabled"},
	{0x06040500, 0, IPR_DEFAULT_LOG_LEVEL,
	"9031: Array protection temporarily suspended, protection resuming"},
	{0x06040600, 0, IPR_DEFAULT_LOG_LEVEL,
	"9040: Array protection temporarily suspended, protection resuming"},
	{0x06288000, 0, IPR_DEFAULT_LOG_LEVEL,
	"3140: Device bus not ready to ready transition"},
	{0x06290000, 0, IPR_DEFAULT_LOG_LEVEL,
	"FFFB: SCSI bus was reset"},
	{0x06290500, 0, 0,
	"FFFE: SCSI bus transition to single ended"},
	{0x06290600, 0, 0,
	"FFFE: SCSI bus transition to LVD"},
	{0x06298000, 0, IPR_DEFAULT_LOG_LEVEL,
	"FFFB: SCSI bus was reset by another initiator"},
	{0x063F0300, 0, IPR_DEFAULT_LOG_LEVEL,
	"3029: A device replacement has occurred"},
	{0x064C8000, 0, IPR_DEFAULT_LOG_LEVEL,
	"9051: IOA cache data exists for a missing or failed device"},
	{0x064C8100, 0, IPR_DEFAULT_LOG_LEVEL,
	"9055: Auxiliary cache IOA contains cache data needed by the primary IOA"},
	{0x06670100, 0, IPR_DEFAULT_LOG_LEVEL,
	"9025: Disk unit is not supported at its physical location"},
	{0x06670600, 0, IPR_DEFAULT_LOG_LEVEL,
	"3020: IOA detected a SCSI bus configuration error"},
	{0x06678000, 0, IPR_DEFAULT_LOG_LEVEL,
	"3150: SCSI bus configuration error"},
	{0x06678100, 0, IPR_DEFAULT_LOG_LEVEL,
	"9074: Asymmetric advanced function disk configuration"},
	{0x06678300, 0, IPR_DEFAULT_LOG_LEVEL,
	"4040: Incomplete multipath connection between IOA and enclosure"},
	{0x06678400, 0, IPR_DEFAULT_LOG_LEVEL,
	"4041: Incomplete multipath connection between enclosure and device"},
	{0x06678500, 0, IPR_DEFAULT_LOG_LEVEL,
	"9075: Incomplete multipath connection between IOA and remote IOA"},
	{0x06678600, 0, IPR_DEFAULT_LOG_LEVEL,
	"9076: Configuration error, missing remote IOA"},
	{0x06679100, 0, IPR_DEFAULT_LOG_LEVEL,
	"4050: Enclosure does not support a required multipath function"},
	{0x06690000, 0, IPR_DEFAULT_LOG_LEVEL,
	"4070: Logically bad block written on device"},
	{0x06690200, 0, IPR_DEFAULT_LOG_LEVEL,
	"9041: Array protection temporarily suspended"},
	{0x06698200, 0, IPR_DEFAULT_LOG_LEVEL,
	"9042: Corrupt array parity detected on specified device"},
	{0x066B0200, 0, IPR_DEFAULT_LOG_LEVEL,
	"9030: Array no longer protected due to missing or failed disk unit"},
	{0x066B8000, 0, IPR_DEFAULT_LOG_LEVEL,
	"9071: Link operational transition"},
	{0x066B8100, 0, IPR_DEFAULT_LOG_LEVEL,
	"9072: Link not operational transition"},
	{0x066B8200, 0, IPR_DEFAULT_LOG_LEVEL,
	"9032: Array exposed but still protected"},
	{0x066B8300, 0, IPR_DEFAULT_LOG_LEVEL + 1,
	"70DD: Device forced failed by disrupt device command"},
	{0x066B9100, 0, IPR_DEFAULT_LOG_LEVEL,
	"4061: Multipath redundancy level got better"},
	{0x066B9200, 0, IPR_DEFAULT_LOG_LEVEL,
	"4060: Multipath redundancy level got worse"},
	{0x07270000, 0, 0,
	"Failure due to other device"},
	{0x07278000, 0, IPR_DEFAULT_LOG_LEVEL,
	"9008: IOA does not support functions expected by devices"},
	{0x07278100, 0, IPR_DEFAULT_LOG_LEVEL,
	"9010: Cache data associated with attached devices cannot be found"},
	{0x07278200, 0, IPR_DEFAULT_LOG_LEVEL,
	"9011: Cache data belongs to devices other than those attached"},
	{0x07278400, 0, IPR_DEFAULT_LOG_LEVEL,
	"9020: Array missing 2 or more devices with only 1 device present"},
	{0x07278500, 0, IPR_DEFAULT_LOG_LEVEL,
	"9021: Array missing 2 or more devices with 2 or more devices present"},
	{0x07278600, 0, IPR_DEFAULT_LOG_LEVEL,
	"9022: Exposed array is missing a required device"},
	{0x07278700, 0, IPR_DEFAULT_LOG_LEVEL,
	"9023: Array member(s) not at required physical locations"},
	{0x07278800, 0, IPR_DEFAULT_LOG_LEVEL,
	"9024: Array not functional due to present hardware configuration"},
	{0x07278900, 0, IPR_DEFAULT_LOG_LEVEL,
	"9026: Array not functional due to present hardware configuration"},
	{0x07278A00, 0, IPR_DEFAULT_LOG_LEVEL,
	"9027: Array is missing a device and parity is out of sync"},
	{0x07278B00, 0, IPR_DEFAULT_LOG_LEVEL,
	"9028: Maximum number of arrays already exist"},
	{0x07278C00, 0, IPR_DEFAULT_LOG_LEVEL,
	"9050: Required cache data cannot be located for a disk unit"},
	{0x07278D00, 0, IPR_DEFAULT_LOG_LEVEL,
	"9052: Cache data exists for a device that has been modified"},
	{0x07278F00, 0, IPR_DEFAULT_LOG_LEVEL,
	"9054: IOA resources not available due to previous problems"},
	{0x07279100, 0, IPR_DEFAULT_LOG_LEVEL,
	"9092: Disk unit requires initialization before use"},
	{0x07279200, 0, IPR_DEFAULT_LOG_LEVEL,
	"9029: Incorrect hardware configuration change has been detected"},
	{0x07279600, 0, IPR_DEFAULT_LOG_LEVEL,
	"9060: One or more disk pairs are missing from an array"},
	{0x07279700, 0, IPR_DEFAULT_LOG_LEVEL,
	"9061: One or more disks are missing from an array"},
	{0x07279800, 0, IPR_DEFAULT_LOG_LEVEL,
	"9062: One or more disks are missing from an array"},
	{0x07279900, 0, IPR_DEFAULT_LOG_LEVEL,
	"9063: Maximum number of functional arrays has been exceeded"},
	{0x0B260000, 0, 0,
	"Aborted command, invalid descriptor"},
	{0x0B5A0000, 0, 0,
	"Command terminated by host"}
};

static const struct ipr_ses_table_entry ipr_ses_table[] = {
	{ "2104-DL1        ", "XXXXXXXXXXXXXXXX", 80 },
	{ "2104-TL1        ", "XXXXXXXXXXXXXXXX", 80 },
	{ "HSBP07M P U2SCSI", "XXXXXXXXXXXXXXXX", 80 }, /* Hidive 7 slot */
	{ "HSBP05M P U2SCSI", "XXXXXXXXXXXXXXXX", 80 }, /* Hidive 5 slot */
	{ "HSBP05M S U2SCSI", "XXXXXXXXXXXXXXXX", 80 }, /* Bowtie */
	{ "HSBP06E ASU2SCSI", "XXXXXXXXXXXXXXXX", 80 }, /* MartinFenning */
	{ "2104-DU3        ", "XXXXXXXXXXXXXXXX", 160 },
	{ "2104-TU3        ", "XXXXXXXXXXXXXXXX", 160 },
	{ "HSBP04C RSU2SCSI", "XXXXXXX*XXXXXXXX", 160 },
	{ "HSBP06E RSU2SCSI", "XXXXXXX*XXXXXXXX", 160 },
	{ "St  V1S2        ", "XXXXXXXXXXXXXXXX", 160 },
	{ "HSBPD4M  PU3SCSI", "XXXXXXX*XXXXXXXX", 160 },
	{ "VSBPD1H   U3SCSI", "XXXXXXX*XXXXXXXX", 160 }
};

/*
 *  Function Prototypes
 */
static int ipr_reset_alert(struct ipr_cmnd *);
static void ipr_process_ccn(struct ipr_cmnd *);
static void ipr_process_error(struct ipr_cmnd *);
static void ipr_reset_ioa_job(struct ipr_cmnd *);
static void ipr_initiate_ioa_reset(struct ipr_ioa_cfg *,
				   enum ipr_shutdown_type);

#ifdef CONFIG_SCSI_IPR_TRACE
/**
 * ipr_trc_hook - Add a trace entry to the driver trace
 * @ipr_cmd:	ipr command struct
 * @type:		trace type
 * @add_data:	additional data
 *
 * Return value:
 * 	none
 **/
static void ipr_trc_hook(struct ipr_cmnd *ipr_cmd,
			 u8 type, u32 add_data)
{
	struct ipr_trace_entry *trace_entry;
	struct ipr_ioa_cfg *ioa_cfg = ipr_cmd->ioa_cfg;

	trace_entry = &ioa_cfg->trace[ioa_cfg->trace_index++];
	trace_entry->time = jiffies;
	trace_entry->op_code = ipr_cmd->ioarcb.cmd_pkt.cdb[0];
	trace_entry->type = type;
	if (ipr_cmd->ioa_cfg->sis64)
		trace_entry->ata_op_code = ipr_cmd->i.ata_ioadl.regs.command;
	else
		trace_entry->ata_op_code = ipr_cmd->ioarcb.u.add_data.u.regs.command;
	trace_entry->cmd_index = ipr_cmd->cmd_index & 0xff;
	trace_entry->res_handle = ipr_cmd->ioarcb.res_handle;
	trace_entry->u.add_data = add_data;
}
#else
#define ipr_trc_hook(ipr_cmd, type, add_data) do { } while (0)
#endif

/**
 * ipr_lock_and_done - Acquire lock and complete command
 * @ipr_cmd:	ipr command struct
 *
 * Return value:
 *	none
 **/
static void ipr_lock_and_done(struct ipr_cmnd *ipr_cmd)
{
	unsigned long lock_flags;
	struct ipr_ioa_cfg *ioa_cfg = ipr_cmd->ioa_cfg;

	spin_lock_irqsave(ioa_cfg->host->host_lock, lock_flags);
	ipr_cmd->done(ipr_cmd);
	spin_unlock_irqrestore(ioa_cfg->host->host_lock, lock_flags);
}

/**
 * ipr_reinit_ipr_cmnd - Re-initialize an IPR Cmnd block for reuse
 * @ipr_cmd:	ipr command struct
 *
 * Return value:
 * 	none
 **/
static void ipr_reinit_ipr_cmnd(struct ipr_cmnd *ipr_cmd)
{
	struct ipr_ioarcb *ioarcb = &ipr_cmd->ioarcb;
	struct ipr_ioasa *ioasa = &ipr_cmd->s.ioasa;
	struct ipr_ioasa64 *ioasa64 = &ipr_cmd->s.ioasa64;
	dma_addr_t dma_addr = ipr_cmd->dma_addr;

	memset(&ioarcb->cmd_pkt, 0, sizeof(struct ipr_cmd_pkt));
	ioarcb->data_transfer_length = 0;
	ioarcb->read_data_transfer_length = 0;
	ioarcb->ioadl_len = 0;
	ioarcb->read_ioadl_len = 0;

	if (ipr_cmd->ioa_cfg->sis64) {
		ioarcb->u.sis64_addr_data.data_ioadl_addr =
			cpu_to_be64(dma_addr + offsetof(struct ipr_cmnd, i.ioadl64));
		ioasa64->u.gata.status = 0;
	} else {
		ioarcb->write_ioadl_addr =
			cpu_to_be32(dma_addr + offsetof(struct ipr_cmnd, i.ioadl));
		ioarcb->read_ioadl_addr = ioarcb->write_ioadl_addr;
		ioasa->u.gata.status = 0;
	}

	ioasa->hdr.ioasc = 0;
	ioasa->hdr.residual_data_len = 0;
	ipr_cmd->scsi_cmd = NULL;
	ipr_cmd->qc = NULL;
	ipr_cmd->sense_buffer[0] = 0;
	ipr_cmd->dma_use_sg = 0;
}

/**
 * ipr_init_ipr_cmnd - Initialize an IPR Cmnd block
 * @ipr_cmd:	ipr command struct
 *
 * Return value:
 * 	none
 **/
static void ipr_init_ipr_cmnd(struct ipr_cmnd *ipr_cmd,
			      void (*fast_done) (struct ipr_cmnd *))
{
	ipr_reinit_ipr_cmnd(ipr_cmd);
	ipr_cmd->u.scratch = 0;
	ipr_cmd->sibling = NULL;
	ipr_cmd->fast_done = fast_done;
	init_timer(&ipr_cmd->timer);
}

/**
 * __ipr_get_free_ipr_cmnd - Get a free IPR Cmnd block
 * @ioa_cfg:	ioa config struct
 *
 * Return value:
 * 	pointer to ipr command struct
 **/
static
struct ipr_cmnd *__ipr_get_free_ipr_cmnd(struct ipr_ioa_cfg *ioa_cfg)
{
	struct ipr_cmnd *ipr_cmd;

	ipr_cmd = list_entry(ioa_cfg->free_q.next, struct ipr_cmnd, queue);
	list_del(&ipr_cmd->queue);

	return ipr_cmd;
}

/**
 * ipr_get_free_ipr_cmnd - Get a free IPR Cmnd block and initialize it
 * @ioa_cfg:	ioa config struct
 *
 * Return value:
 *	pointer to ipr command struct
 **/
static
struct ipr_cmnd *ipr_get_free_ipr_cmnd(struct ipr_ioa_cfg *ioa_cfg)
{
	struct ipr_cmnd *ipr_cmd = __ipr_get_free_ipr_cmnd(ioa_cfg);
	ipr_init_ipr_cmnd(ipr_cmd, ipr_lock_and_done);
	return ipr_cmd;
}

/**
 * ipr_mask_and_clear_interrupts - Mask all and clear specified interrupts
 * @ioa_cfg:	ioa config struct
 * @clr_ints:     interrupts to clear
 *
 * This function masks all interrupts on the adapter, then clears the
 * interrupts specified in the mask
 *
 * Return value:
 * 	none
 **/
static void ipr_mask_and_clear_interrupts(struct ipr_ioa_cfg *ioa_cfg,
					  u32 clr_ints)
{
	volatile u32 int_reg;

	/* Stop new interrupts */
	ioa_cfg->allow_interrupts = 0;

	/* Set interrupt mask to stop all new interrupts */
	if (ioa_cfg->sis64)
		writeq(~0, ioa_cfg->regs.set_interrupt_mask_reg);
	else
		writel(~0, ioa_cfg->regs.set_interrupt_mask_reg);

	/* Clear any pending interrupts */
	if (ioa_cfg->sis64)
		writel(~0, ioa_cfg->regs.clr_interrupt_reg);
	writel(clr_ints, ioa_cfg->regs.clr_interrupt_reg32);
	int_reg = readl(ioa_cfg->regs.sense_interrupt_reg);
}

/**
 * ipr_save_pcix_cmd_reg - Save PCI-X command register
 * @ioa_cfg:	ioa config struct
 *
 * Return value:
 * 	0 on success / -EIO on failure
 **/
static int ipr_save_pcix_cmd_reg(struct ipr_ioa_cfg *ioa_cfg)
{
	int pcix_cmd_reg = pci_find_capability(ioa_cfg->pdev, PCI_CAP_ID_PCIX);

	if (pcix_cmd_reg == 0)
		return 0;

	if (pci_read_config_word(ioa_cfg->pdev, pcix_cmd_reg + PCI_X_CMD,
				 &ioa_cfg->saved_pcix_cmd_reg) != PCIBIOS_SUCCESSFUL) {
		dev_err(&ioa_cfg->pdev->dev, "Failed to save PCI-X command register\n");
		return -EIO;
	}

	ioa_cfg->saved_pcix_cmd_reg |= PCI_X_CMD_DPERR_E | PCI_X_CMD_ERO;
	return 0;
}

/**
 * ipr_set_pcix_cmd_reg - Setup PCI-X command register
 * @ioa_cfg:	ioa config struct
 *
 * Return value:
 * 	0 on success / -EIO on failure
 **/
static int ipr_set_pcix_cmd_reg(struct ipr_ioa_cfg *ioa_cfg)
{
	int pcix_cmd_reg = pci_find_capability(ioa_cfg->pdev, PCI_CAP_ID_PCIX);

	if (pcix_cmd_reg) {
		if (pci_write_config_word(ioa_cfg->pdev, pcix_cmd_reg + PCI_X_CMD,
					  ioa_cfg->saved_pcix_cmd_reg) != PCIBIOS_SUCCESSFUL) {
			dev_err(&ioa_cfg->pdev->dev, "Failed to setup PCI-X command register\n");
			return -EIO;
		}
	}

	return 0;
}

/**
 * ipr_sata_eh_done - done function for aborted SATA commands
 * @ipr_cmd:	ipr command struct
 *
 * This function is invoked for ops generated to SATA
 * devices which are being aborted.
 *
 * Return value:
 * 	none
 **/
static void ipr_sata_eh_done(struct ipr_cmnd *ipr_cmd)
{
	struct ipr_ioa_cfg *ioa_cfg = ipr_cmd->ioa_cfg;
	struct ata_queued_cmd *qc = ipr_cmd->qc;
	struct ipr_sata_port *sata_port = qc->ap->private_data;

	qc->err_mask |= AC_ERR_OTHER;
	sata_port->ioasa.status |= ATA_BUSY;
	list_add_tail(&ipr_cmd->queue, &ioa_cfg->free_q);
	ata_qc_complete(qc);
}

/**
 * ipr_scsi_eh_done - mid-layer done function for aborted ops
 * @ipr_cmd:	ipr command struct
 *
 * This function is invoked by the interrupt handler for
 * ops generated by the SCSI mid-layer which are being aborted.
 *
 * Return value:
 * 	none
 **/
static void ipr_scsi_eh_done(struct ipr_cmnd *ipr_cmd)
{
	struct ipr_ioa_cfg *ioa_cfg = ipr_cmd->ioa_cfg;
	struct scsi_cmnd *scsi_cmd = ipr_cmd->scsi_cmd;

	scsi_cmd->result |= (DID_ERROR << 16);

	scsi_dma_unmap(ipr_cmd->scsi_cmd);
	scsi_cmd->scsi_done(scsi_cmd);
	list_add_tail(&ipr_cmd->queue, &ioa_cfg->free_q);
}

/**
 * ipr_fail_all_ops - Fails all outstanding ops.
 * @ioa_cfg:	ioa config struct
 *
 * This function fails all outstanding ops.
 *
 * Return value:
 * 	none
 **/
static void ipr_fail_all_ops(struct ipr_ioa_cfg *ioa_cfg)
{
	struct ipr_cmnd *ipr_cmd, *temp;

	ENTER;
	list_for_each_entry_safe(ipr_cmd, temp, &ioa_cfg->pending_q, queue) {
		list_del(&ipr_cmd->queue);

		ipr_cmd->s.ioasa.hdr.ioasc = cpu_to_be32(IPR_IOASC_IOA_WAS_RESET);
		ipr_cmd->s.ioasa.hdr.ilid = cpu_to_be32(IPR_DRIVER_ILID);

		if (ipr_cmd->scsi_cmd)
			ipr_cmd->done = ipr_scsi_eh_done;
		else if (ipr_cmd->qc)
			ipr_cmd->done = ipr_sata_eh_done;

		ipr_trc_hook(ipr_cmd, IPR_TRACE_FINISH, IPR_IOASC_IOA_WAS_RESET);
		del_timer(&ipr_cmd->timer);
		ipr_cmd->done(ipr_cmd);
	}

	LEAVE;
}

/**
 * ipr_send_command -  Send driver initiated requests.
 * @ipr_cmd:		ipr command struct
 *
 * This function sends a command to the adapter using the correct write call.
 * In the case of sis64, calculate the ioarcb size required. Then or in the
 * appropriate bits.
 *
 * Return value:
 * 	none
 **/
static void ipr_send_command(struct ipr_cmnd *ipr_cmd)
{
	struct ipr_ioa_cfg *ioa_cfg = ipr_cmd->ioa_cfg;
	dma_addr_t send_dma_addr = ipr_cmd->dma_addr;

	if (ioa_cfg->sis64) {
		/* The default size is 256 bytes */
		send_dma_addr |= 0x1;

		/* If the number of ioadls * size of ioadl > 128 bytes,
		   then use a 512 byte ioarcb */
		if (ipr_cmd->dma_use_sg * sizeof(struct ipr_ioadl64_desc) > 128 )
			send_dma_addr |= 0x4;
		writeq(send_dma_addr, ioa_cfg->regs.ioarrin_reg);
	} else
		writel(send_dma_addr, ioa_cfg->regs.ioarrin_reg);
}

/**
 * ipr_do_req -  Send driver initiated requests.
 * @ipr_cmd:		ipr command struct
 * @done:			done function
 * @timeout_func:	timeout function
 * @timeout:		timeout value
 *
 * This function sends the specified command to the adapter with the
 * timeout given. The done function is invoked on command completion.
 *
 * Return value:
 * 	none
 **/
static void ipr_do_req(struct ipr_cmnd *ipr_cmd,
		       void (*done) (struct ipr_cmnd *),
		       void (*timeout_func) (struct ipr_cmnd *), u32 timeout)
{
	struct ipr_ioa_cfg *ioa_cfg = ipr_cmd->ioa_cfg;

	list_add_tail(&ipr_cmd->queue, &ioa_cfg->pending_q);

	ipr_cmd->done = done;

	ipr_cmd->timer.data = (unsigned long) ipr_cmd;
	ipr_cmd->timer.expires = jiffies + timeout;
	ipr_cmd->timer.function = (void (*)(unsigned long))timeout_func;

	add_timer(&ipr_cmd->timer);

	ipr_trc_hook(ipr_cmd, IPR_TRACE_START, 0);

	ipr_send_command(ipr_cmd);
}

/**
 * ipr_internal_cmd_done - Op done function for an internally generated op.
 * @ipr_cmd:	ipr command struct
 *
 * This function is the op done function for an internally generated,
 * blocking op. It simply wakes the sleeping thread.
 *
 * Return value:
 * 	none
 **/
static void ipr_internal_cmd_done(struct ipr_cmnd *ipr_cmd)
{
	if (ipr_cmd->sibling)
		ipr_cmd->sibling = NULL;
	else
		complete(&ipr_cmd->completion);
}

/**
 * ipr_init_ioadl - initialize the ioadl for the correct SIS type
 * @ipr_cmd:	ipr command struct
 * @dma_addr:	dma address
 * @len:	transfer length
 * @flags:	ioadl flag value
 *
 * This function initializes an ioadl in the case where there is only a single
 * descriptor.
 *
 * Return value:
 * 	nothing
 **/
static void ipr_init_ioadl(struct ipr_cmnd *ipr_cmd, dma_addr_t dma_addr,
			   u32 len, int flags)
{
	struct ipr_ioadl_desc *ioadl = ipr_cmd->i.ioadl;
	struct ipr_ioadl64_desc *ioadl64 = ipr_cmd->i.ioadl64;

	ipr_cmd->dma_use_sg = 1;

	if (ipr_cmd->ioa_cfg->sis64) {
		ioadl64->flags = cpu_to_be32(flags);
		ioadl64->data_len = cpu_to_be32(len);
		ioadl64->address = cpu_to_be64(dma_addr);

		ipr_cmd->ioarcb.ioadl_len =
		       	cpu_to_be32(sizeof(struct ipr_ioadl64_desc));
		ipr_cmd->ioarcb.data_transfer_length = cpu_to_be32(len);
	} else {
		ioadl->flags_and_data_len = cpu_to_be32(flags | len);
		ioadl->address = cpu_to_be32(dma_addr);

		if (flags == IPR_IOADL_FLAGS_READ_LAST) {
			ipr_cmd->ioarcb.read_ioadl_len =
				cpu_to_be32(sizeof(struct ipr_ioadl_desc));
			ipr_cmd->ioarcb.read_data_transfer_length = cpu_to_be32(len);
		} else {
			ipr_cmd->ioarcb.ioadl_len =
			       	cpu_to_be32(sizeof(struct ipr_ioadl_desc));
			ipr_cmd->ioarcb.data_transfer_length = cpu_to_be32(len);
		}
	}
}

/**
 * ipr_send_blocking_cmd - Send command and sleep on its completion.
 * @ipr_cmd:	ipr command struct
 * @timeout_func:	function to invoke if command times out
 * @timeout:	timeout
 *
 * Return value:
 * 	none
 **/
static void ipr_send_blocking_cmd(struct ipr_cmnd *ipr_cmd,
				  void (*timeout_func) (struct ipr_cmnd *ipr_cmd),
				  u32 timeout)
{
	struct ipr_ioa_cfg *ioa_cfg = ipr_cmd->ioa_cfg;

	init_completion(&ipr_cmd->completion);
	ipr_do_req(ipr_cmd, ipr_internal_cmd_done, timeout_func, timeout);

	spin_unlock_irq(ioa_cfg->host->host_lock);
	wait_for_completion(&ipr_cmd->completion);
	spin_lock_irq(ioa_cfg->host->host_lock);
}

/**
 * ipr_send_hcam - Send an HCAM to the adapter.
 * @ioa_cfg:	ioa config struct
 * @type:		HCAM type
 * @hostrcb:	hostrcb struct
 *
 * This function will send a Host Controlled Async command to the adapter.
 * If HCAMs are currently not allowed to be issued to the adapter, it will
 * place the hostrcb on the free queue.
 *
 * Return value:
 * 	none
 **/
static void ipr_send_hcam(struct ipr_ioa_cfg *ioa_cfg, u8 type,
			  struct ipr_hostrcb *hostrcb)
{
	struct ipr_cmnd *ipr_cmd;
	struct ipr_ioarcb *ioarcb;

	if (ioa_cfg->allow_cmds) {
		ipr_cmd = ipr_get_free_ipr_cmnd(ioa_cfg);
		list_add_tail(&ipr_cmd->queue, &ioa_cfg->pending_q);
		list_add_tail(&hostrcb->queue, &ioa_cfg->hostrcb_pending_q);

		ipr_cmd->u.hostrcb = hostrcb;
		ioarcb = &ipr_cmd->ioarcb;

		ioarcb->res_handle = cpu_to_be32(IPR_IOA_RES_HANDLE);
		ioarcb->cmd_pkt.request_type = IPR_RQTYPE_HCAM;
		ioarcb->cmd_pkt.cdb[0] = IPR_HOST_CONTROLLED_ASYNC;
		ioarcb->cmd_pkt.cdb[1] = type;
		ioarcb->cmd_pkt.cdb[7] = (sizeof(hostrcb->hcam) >> 8) & 0xff;
		ioarcb->cmd_pkt.cdb[8] = sizeof(hostrcb->hcam) & 0xff;

		ipr_init_ioadl(ipr_cmd, hostrcb->hostrcb_dma,
			       sizeof(hostrcb->hcam), IPR_IOADL_FLAGS_READ_LAST);

		if (type == IPR_HCAM_CDB_OP_CODE_CONFIG_CHANGE)
			ipr_cmd->done = ipr_process_ccn;
		else
			ipr_cmd->done = ipr_process_error;

		ipr_trc_hook(ipr_cmd, IPR_TRACE_START, IPR_IOA_RES_ADDR);

		ipr_send_command(ipr_cmd);
	} else {
		list_add_tail(&hostrcb->queue, &ioa_cfg->hostrcb_free_q);
	}
}

/**
 * ipr_update_ata_class - Update the ata class in the resource entry
 * @res:	resource entry struct
 * @proto:	cfgte device bus protocol value
 *
 * Return value:
 * 	none
 **/
static void ipr_update_ata_class(struct ipr_resource_entry *res, unsigned int proto)
{
	switch (proto) {
	case IPR_PROTO_SATA:
	case IPR_PROTO_SAS_STP:
		res->ata_class = ATA_DEV_ATA;
		break;
	case IPR_PROTO_SATA_ATAPI:
	case IPR_PROTO_SAS_STP_ATAPI:
		res->ata_class = ATA_DEV_ATAPI;
		break;
	default:
		res->ata_class = ATA_DEV_UNKNOWN;
		break;
	};
}

/**
 * ipr_init_res_entry - Initialize a resource entry struct.
 * @res:	resource entry struct
 * @cfgtew:	config table entry wrapper struct
 *
 * Return value:
 * 	none
 **/
static void ipr_init_res_entry(struct ipr_resource_entry *res,
			       struct ipr_config_table_entry_wrapper *cfgtew)
{
	int found = 0;
	unsigned int proto;
	struct ipr_ioa_cfg *ioa_cfg = res->ioa_cfg;
	struct ipr_resource_entry *gscsi_res = NULL;

	res->needs_sync_complete = 0;
	res->in_erp = 0;
	res->add_to_ml = 0;
	res->del_from_ml = 0;
	res->resetting_device = 0;
	res->sdev = NULL;
	res->sata_port = NULL;

	if (ioa_cfg->sis64) {
		proto = cfgtew->u.cfgte64->proto;
		res->res_flags = cfgtew->u.cfgte64->res_flags;
		res->qmodel = IPR_QUEUEING_MODEL64(res);
		res->type = cfgtew->u.cfgte64->res_type;

		memcpy(res->res_path, &cfgtew->u.cfgte64->res_path,
			sizeof(res->res_path));

		res->bus = 0;
		memcpy(&res->dev_lun.scsi_lun, &cfgtew->u.cfgte64->lun,
			sizeof(res->dev_lun.scsi_lun));
		res->lun = scsilun_to_int(&res->dev_lun);

		if (res->type == IPR_RES_TYPE_GENERIC_SCSI) {
			list_for_each_entry(gscsi_res, &ioa_cfg->used_res_q, queue) {
				if (gscsi_res->dev_id == cfgtew->u.cfgte64->dev_id) {
					found = 1;
					res->target = gscsi_res->target;
					break;
				}
			}
			if (!found) {
				res->target = find_first_zero_bit(ioa_cfg->target_ids,
								  ioa_cfg->max_devs_supported);
				set_bit(res->target, ioa_cfg->target_ids);
			}
		} else if (res->type == IPR_RES_TYPE_IOAFP) {
			res->bus = IPR_IOAFP_VIRTUAL_BUS;
			res->target = 0;
		} else if (res->type == IPR_RES_TYPE_ARRAY) {
			res->bus = IPR_ARRAY_VIRTUAL_BUS;
			res->target = find_first_zero_bit(ioa_cfg->array_ids,
							  ioa_cfg->max_devs_supported);
			set_bit(res->target, ioa_cfg->array_ids);
		} else if (res->type == IPR_RES_TYPE_VOLUME_SET) {
			res->bus = IPR_VSET_VIRTUAL_BUS;
			res->target = find_first_zero_bit(ioa_cfg->vset_ids,
							  ioa_cfg->max_devs_supported);
			set_bit(res->target, ioa_cfg->vset_ids);
		} else {
			res->target = find_first_zero_bit(ioa_cfg->target_ids,
							  ioa_cfg->max_devs_supported);
			set_bit(res->target, ioa_cfg->target_ids);
		}
	} else {
		proto = cfgtew->u.cfgte->proto;
		res->qmodel = IPR_QUEUEING_MODEL(res);
		res->flags = cfgtew->u.cfgte->flags;
		if (res->flags & IPR_IS_IOA_RESOURCE)
			res->type = IPR_RES_TYPE_IOAFP;
		else
			res->type = cfgtew->u.cfgte->rsvd_subtype & 0x0f;

		res->bus = cfgtew->u.cfgte->res_addr.bus;
		res->target = cfgtew->u.cfgte->res_addr.target;
		res->lun = cfgtew->u.cfgte->res_addr.lun;
		res->lun_wwn = get_unaligned_be64(cfgtew->u.cfgte->lun_wwn);
	}

	ipr_update_ata_class(res, proto);
}

/**
 * ipr_is_same_device - Determine if two devices are the same.
 * @res:	resource entry struct
 * @cfgtew:	config table entry wrapper struct
 *
 * Return value:
 * 	1 if the devices are the same / 0 otherwise
 **/
static int ipr_is_same_device(struct ipr_resource_entry *res,
			      struct ipr_config_table_entry_wrapper *cfgtew)
{
	if (res->ioa_cfg->sis64) {
		if (!memcmp(&res->dev_id, &cfgtew->u.cfgte64->dev_id,
					sizeof(cfgtew->u.cfgte64->dev_id)) &&
			!memcmp(&res->dev_lun.scsi_lun, &cfgtew->u.cfgte64->lun,
					sizeof(cfgtew->u.cfgte64->lun))) {
			return 1;
		}
	} else {
		if (res->bus == cfgtew->u.cfgte->res_addr.bus &&
		    res->target == cfgtew->u.cfgte->res_addr.target &&
		    res->lun == cfgtew->u.cfgte->res_addr.lun)
			return 1;
	}

	return 0;
}

/**
 * ipr_format_res_path - Format the resource path for printing.
 * @res_path:	resource path
 * @buf:	buffer
 *
 * Return value:
 * 	pointer to buffer
 **/
static char *ipr_format_res_path(u8 *res_path, char *buffer, int len)
{
	int i;
	char *p = buffer;

	*p = '\0';
	p += snprintf(p, buffer + len - p, "%02X", res_path[0]);
	for (i = 1; res_path[i] != 0xff && ((i * 3) < len); i++)
		p += snprintf(p, buffer + len - p, "-%02X", res_path[i]);

	return buffer;
}

/**
 * ipr_update_res_entry - Update the resource entry.
 * @res:	resource entry struct
 * @cfgtew:	config table entry wrapper struct
 *
 * Return value:
 *      none
 **/
static void ipr_update_res_entry(struct ipr_resource_entry *res,
				 struct ipr_config_table_entry_wrapper *cfgtew)
{
	char buffer[IPR_MAX_RES_PATH_LENGTH];
	unsigned int proto;
	int new_path = 0;

	if (res->ioa_cfg->sis64) {
		res->flags = cfgtew->u.cfgte64->flags;
		res->res_flags = cfgtew->u.cfgte64->res_flags;
		res->type = cfgtew->u.cfgte64->res_type;

		memcpy(&res->std_inq_data, &cfgtew->u.cfgte64->std_inq_data,
			sizeof(struct ipr_std_inq_data));

		res->qmodel = IPR_QUEUEING_MODEL64(res);
		proto = cfgtew->u.cfgte64->proto;
		res->res_handle = cfgtew->u.cfgte64->res_handle;
		res->dev_id = cfgtew->u.cfgte64->dev_id;

		memcpy(&res->dev_lun.scsi_lun, &cfgtew->u.cfgte64->lun,
			sizeof(res->dev_lun.scsi_lun));

		if (memcmp(res->res_path, &cfgtew->u.cfgte64->res_path,
					sizeof(res->res_path))) {
			memcpy(res->res_path, &cfgtew->u.cfgte64->res_path,
				sizeof(res->res_path));
			new_path = 1;
		}

		if (res->sdev && new_path)
			sdev_printk(KERN_INFO, res->sdev, "Resource path: %s\n",
				    ipr_format_res_path(res->res_path, buffer,
							sizeof(buffer)));
	} else {
		res->flags = cfgtew->u.cfgte->flags;
		if (res->flags & IPR_IS_IOA_RESOURCE)
			res->type = IPR_RES_TYPE_IOAFP;
		else
			res->type = cfgtew->u.cfgte->rsvd_subtype & 0x0f;

		memcpy(&res->std_inq_data, &cfgtew->u.cfgte->std_inq_data,
			sizeof(struct ipr_std_inq_data));

		res->qmodel = IPR_QUEUEING_MODEL(res);
		proto = cfgtew->u.cfgte->proto;
		res->res_handle = cfgtew->u.cfgte->res_handle;
	}

	ipr_update_ata_class(res, proto);
}

/**
 * ipr_clear_res_target - Clear the bit in the bit map representing the target
 * 			  for the resource.
 * @res:	resource entry struct
 * @cfgtew:	config table entry wrapper struct
 *
 * Return value:
 *      none
 **/
static void ipr_clear_res_target(struct ipr_resource_entry *res)
{
	struct ipr_resource_entry *gscsi_res = NULL;
	struct ipr_ioa_cfg *ioa_cfg = res->ioa_cfg;

	if (!ioa_cfg->sis64)
		return;

	if (res->bus == IPR_ARRAY_VIRTUAL_BUS)
		clear_bit(res->target, ioa_cfg->array_ids);
	else if (res->bus == IPR_VSET_VIRTUAL_BUS)
		clear_bit(res->target, ioa_cfg->vset_ids);
	else if (res->bus == 0 && res->type == IPR_RES_TYPE_GENERIC_SCSI) {
		list_for_each_entry(gscsi_res, &ioa_cfg->used_res_q, queue)
			if (gscsi_res->dev_id == res->dev_id && gscsi_res != res)
				return;
		clear_bit(res->target, ioa_cfg->target_ids);

	} else if (res->bus == 0)
		clear_bit(res->target, ioa_cfg->target_ids);
}

/**
 * ipr_handle_config_change - Handle a config change from the adapter
 * @ioa_cfg:	ioa config struct
 * @hostrcb:	hostrcb
 *
 * Return value:
 * 	none
 **/
static void ipr_handle_config_change(struct ipr_ioa_cfg *ioa_cfg,
				     struct ipr_hostrcb *hostrcb)
{
	struct ipr_resource_entry *res = NULL;
	struct ipr_config_table_entry_wrapper cfgtew;
	__be32 cc_res_handle;

	u32 is_ndn = 1;

	if (ioa_cfg->sis64) {
		cfgtew.u.cfgte64 = &hostrcb->hcam.u.ccn.u.cfgte64;
		cc_res_handle = cfgtew.u.cfgte64->res_handle;
	} else {
		cfgtew.u.cfgte = &hostrcb->hcam.u.ccn.u.cfgte;
		cc_res_handle = cfgtew.u.cfgte->res_handle;
	}

	list_for_each_entry(res, &ioa_cfg->used_res_q, queue) {
		if (res->res_handle == cc_res_handle) {
			is_ndn = 0;
			break;
		}
	}

	if (is_ndn) {
		if (list_empty(&ioa_cfg->free_res_q)) {
			ipr_send_hcam(ioa_cfg,
				      IPR_HCAM_CDB_OP_CODE_CONFIG_CHANGE,
				      hostrcb);
			return;
		}

		res = list_entry(ioa_cfg->free_res_q.next,
				 struct ipr_resource_entry, queue);

		list_del(&res->queue);
		ipr_init_res_entry(res, &cfgtew);
		list_add_tail(&res->queue, &ioa_cfg->used_res_q);
	}

	ipr_update_res_entry(res, &cfgtew);

	if (hostrcb->hcam.notify_type == IPR_HOST_RCB_NOTIF_TYPE_REM_ENTRY) {
		if (res->sdev) {
			res->del_from_ml = 1;
			res->res_handle = IPR_INVALID_RES_HANDLE;
			if (ioa_cfg->allow_ml_add_del)
				schedule_work(&ioa_cfg->work_q);
		} else {
			ipr_clear_res_target(res);
			list_move_tail(&res->queue, &ioa_cfg->free_res_q);
		}
	} else if (!res->sdev || res->del_from_ml) {
		res->add_to_ml = 1;
		if (ioa_cfg->allow_ml_add_del)
			schedule_work(&ioa_cfg->work_q);
	}

	ipr_send_hcam(ioa_cfg, IPR_HCAM_CDB_OP_CODE_CONFIG_CHANGE, hostrcb);
}

/**
 * ipr_process_ccn - Op done function for a CCN.
 * @ipr_cmd:	ipr command struct
 *
 * This function is the op done function for a configuration
 * change notification host controlled async from the adapter.
 *
 * Return value:
 * 	none
 **/
static void ipr_process_ccn(struct ipr_cmnd *ipr_cmd)
{
	struct ipr_ioa_cfg *ioa_cfg = ipr_cmd->ioa_cfg;
	struct ipr_hostrcb *hostrcb = ipr_cmd->u.hostrcb;
	u32 ioasc = be32_to_cpu(ipr_cmd->s.ioasa.hdr.ioasc);

	list_del(&hostrcb->queue);
	list_add_tail(&ipr_cmd->queue, &ioa_cfg->free_q);

	if (ioasc) {
		if (ioasc != IPR_IOASC_IOA_WAS_RESET)
			dev_err(&ioa_cfg->pdev->dev,
				"Host RCB failed with IOASC: 0x%08X\n", ioasc);

		ipr_send_hcam(ioa_cfg, IPR_HCAM_CDB_OP_CODE_CONFIG_CHANGE, hostrcb);
	} else {
		ipr_handle_config_change(ioa_cfg, hostrcb);
	}
}

/**
 * strip_and_pad_whitespace - Strip and pad trailing whitespace.
 * @i:		index into buffer
 * @buf:		string to modify
 *
 * This function will strip all trailing whitespace, pad the end
 * of the string with a single space, and NULL terminate the string.
 *
 * Return value:
 * 	new length of string
 **/
static int strip_and_pad_whitespace(int i, char *buf)
{
	while (i && buf[i] == ' ')
		i--;
	buf[i+1] = ' ';
	buf[i+2] = '\0';
	return i + 2;
}

/**
 * ipr_log_vpd_compact - Log the passed extended VPD compactly.
 * @prefix:		string to print at start of printk
 * @hostrcb:	hostrcb pointer
 * @vpd:		vendor/product id/sn struct
 *
 * Return value:
 * 	none
 **/
static void ipr_log_vpd_compact(char *prefix, struct ipr_hostrcb *hostrcb,
				struct ipr_vpd *vpd)
{
	char buffer[IPR_VENDOR_ID_LEN + IPR_PROD_ID_LEN + IPR_SERIAL_NUM_LEN + 3];
	int i = 0;

	memcpy(buffer, vpd->vpids.vendor_id, IPR_VENDOR_ID_LEN);
	i = strip_and_pad_whitespace(IPR_VENDOR_ID_LEN - 1, buffer);

	memcpy(&buffer[i], vpd->vpids.product_id, IPR_PROD_ID_LEN);
	i = strip_and_pad_whitespace(i + IPR_PROD_ID_LEN - 1, buffer);

	memcpy(&buffer[i], vpd->sn, IPR_SERIAL_NUM_LEN);
	buffer[IPR_SERIAL_NUM_LEN + i] = '\0';

	ipr_hcam_err(hostrcb, "%s VPID/SN: %s\n", prefix, buffer);
}

/**
 * ipr_log_vpd - Log the passed VPD to the error log.
 * @vpd:		vendor/product id/sn struct
 *
 * Return value:
 * 	none
 **/
static void ipr_log_vpd(struct ipr_vpd *vpd)
{
	char buffer[IPR_VENDOR_ID_LEN + IPR_PROD_ID_LEN
		    + IPR_SERIAL_NUM_LEN];

	memcpy(buffer, vpd->vpids.vendor_id, IPR_VENDOR_ID_LEN);
	memcpy(buffer + IPR_VENDOR_ID_LEN, vpd->vpids.product_id,
	       IPR_PROD_ID_LEN);
	buffer[IPR_VENDOR_ID_LEN + IPR_PROD_ID_LEN] = '\0';
	ipr_err("Vendor/Product ID: %s\n", buffer);

	memcpy(buffer, vpd->sn, IPR_SERIAL_NUM_LEN);
	buffer[IPR_SERIAL_NUM_LEN] = '\0';
	ipr_err("    Serial Number: %s\n", buffer);
}

/**
 * ipr_log_ext_vpd_compact - Log the passed extended VPD compactly.
 * @prefix:		string to print at start of printk
 * @hostrcb:	hostrcb pointer
 * @vpd:		vendor/product id/sn/wwn struct
 *
 * Return value:
 * 	none
 **/
static void ipr_log_ext_vpd_compact(char *prefix, struct ipr_hostrcb *hostrcb,
				    struct ipr_ext_vpd *vpd)
{
	ipr_log_vpd_compact(prefix, hostrcb, &vpd->vpd);
	ipr_hcam_err(hostrcb, "%s WWN: %08X%08X\n", prefix,
		     be32_to_cpu(vpd->wwid[0]), be32_to_cpu(vpd->wwid[1]));
}

/**
 * ipr_log_ext_vpd - Log the passed extended VPD to the error log.
 * @vpd:		vendor/product id/sn/wwn struct
 *
 * Return value:
 * 	none
 **/
static void ipr_log_ext_vpd(struct ipr_ext_vpd *vpd)
{
	ipr_log_vpd(&vpd->vpd);
	ipr_err("    WWN: %08X%08X\n", be32_to_cpu(vpd->wwid[0]),
		be32_to_cpu(vpd->wwid[1]));
}

/**
 * ipr_log_enhanced_cache_error - Log a cache error.
 * @ioa_cfg:	ioa config struct
 * @hostrcb:	hostrcb struct
 *
 * Return value:
 * 	none
 **/
static void ipr_log_enhanced_cache_error(struct ipr_ioa_cfg *ioa_cfg,
					 struct ipr_hostrcb *hostrcb)
{
	struct ipr_hostrcb_type_12_error *error;

	if (ioa_cfg->sis64)
		error = &hostrcb->hcam.u.error64.u.type_12_error;
	else
		error = &hostrcb->hcam.u.error.u.type_12_error;

	ipr_err("-----Current Configuration-----\n");
	ipr_err("Cache Directory Card Information:\n");
	ipr_log_ext_vpd(&error->ioa_vpd);
	ipr_err("Adapter Card Information:\n");
	ipr_log_ext_vpd(&error->cfc_vpd);

	ipr_err("-----Expected Configuration-----\n");
	ipr_err("Cache Directory Card Information:\n");
	ipr_log_ext_vpd(&error->ioa_last_attached_to_cfc_vpd);
	ipr_err("Adapter Card Information:\n");
	ipr_log_ext_vpd(&error->cfc_last_attached_to_ioa_vpd);

	ipr_err("Additional IOA Data: %08X %08X %08X\n",
		     be32_to_cpu(error->ioa_data[0]),
		     be32_to_cpu(error->ioa_data[1]),
		     be32_to_cpu(error->ioa_data[2]));
}

/**
 * ipr_log_cache_error - Log a cache error.
 * @ioa_cfg:	ioa config struct
 * @hostrcb:	hostrcb struct
 *
 * Return value:
 * 	none
 **/
static void ipr_log_cache_error(struct ipr_ioa_cfg *ioa_cfg,
				struct ipr_hostrcb *hostrcb)
{
	struct ipr_hostrcb_type_02_error *error =
		&hostrcb->hcam.u.error.u.type_02_error;

	ipr_err("-----Current Configuration-----\n");
	ipr_err("Cache Directory Card Information:\n");
	ipr_log_vpd(&error->ioa_vpd);
	ipr_err("Adapter Card Information:\n");
	ipr_log_vpd(&error->cfc_vpd);

	ipr_err("-----Expected Configuration-----\n");
	ipr_err("Cache Directory Card Information:\n");
	ipr_log_vpd(&error->ioa_last_attached_to_cfc_vpd);
	ipr_err("Adapter Card Information:\n");
	ipr_log_vpd(&error->cfc_last_attached_to_ioa_vpd);

	ipr_err("Additional IOA Data: %08X %08X %08X\n",
		     be32_to_cpu(error->ioa_data[0]),
		     be32_to_cpu(error->ioa_data[1]),
		     be32_to_cpu(error->ioa_data[2]));
}

/**
 * ipr_log_enhanced_config_error - Log a configuration error.
 * @ioa_cfg:	ioa config struct
 * @hostrcb:	hostrcb struct
 *
 * Return value:
 * 	none
 **/
static void ipr_log_enhanced_config_error(struct ipr_ioa_cfg *ioa_cfg,
					  struct ipr_hostrcb *hostrcb)
{
	int errors_logged, i;
	struct ipr_hostrcb_device_data_entry_enhanced *dev_entry;
	struct ipr_hostrcb_type_13_error *error;

	error = &hostrcb->hcam.u.error.u.type_13_error;
	errors_logged = be32_to_cpu(error->errors_logged);

	ipr_err("Device Errors Detected/Logged: %d/%d\n",
		be32_to_cpu(error->errors_detected), errors_logged);

	dev_entry = error->dev;

	for (i = 0; i < errors_logged; i++, dev_entry++) {
		ipr_err_separator;

		ipr_phys_res_err(ioa_cfg, dev_entry->dev_res_addr, "Device %d", i + 1);
		ipr_log_ext_vpd(&dev_entry->vpd);

		ipr_err("-----New Device Information-----\n");
		ipr_log_ext_vpd(&dev_entry->new_vpd);

		ipr_err("Cache Directory Card Information:\n");
		ipr_log_ext_vpd(&dev_entry->ioa_last_with_dev_vpd);

		ipr_err("Adapter Card Information:\n");
		ipr_log_ext_vpd(&dev_entry->cfc_last_with_dev_vpd);
	}
}

/**
 * ipr_log_sis64_config_error - Log a device error.
 * @ioa_cfg:	ioa config struct
 * @hostrcb:	hostrcb struct
 *
 * Return value:
 * 	none
 **/
static void ipr_log_sis64_config_error(struct ipr_ioa_cfg *ioa_cfg,
				       struct ipr_hostrcb *hostrcb)
{
	int errors_logged, i;
	struct ipr_hostrcb64_device_data_entry_enhanced *dev_entry;
	struct ipr_hostrcb_type_23_error *error;
	char buffer[IPR_MAX_RES_PATH_LENGTH];

	error = &hostrcb->hcam.u.error64.u.type_23_error;
	errors_logged = be32_to_cpu(error->errors_logged);

	ipr_err("Device Errors Detected/Logged: %d/%d\n",
		be32_to_cpu(error->errors_detected), errors_logged);

	dev_entry = error->dev;

	for (i = 0; i < errors_logged; i++, dev_entry++) {
		ipr_err_separator;

		ipr_err("Device %d : %s", i + 1,
			 ipr_format_res_path(dev_entry->res_path, buffer,
					     sizeof(buffer)));
		ipr_log_ext_vpd(&dev_entry->vpd);

		ipr_err("-----New Device Information-----\n");
		ipr_log_ext_vpd(&dev_entry->new_vpd);

		ipr_err("Cache Directory Card Information:\n");
		ipr_log_ext_vpd(&dev_entry->ioa_last_with_dev_vpd);

		ipr_err("Adapter Card Information:\n");
		ipr_log_ext_vpd(&dev_entry->cfc_last_with_dev_vpd);
	}
}

/**
 * ipr_log_config_error - Log a configuration error.
 * @ioa_cfg:	ioa config struct
 * @hostrcb:	hostrcb struct
 *
 * Return value:
 * 	none
 **/
static void ipr_log_config_error(struct ipr_ioa_cfg *ioa_cfg,
				 struct ipr_hostrcb *hostrcb)
{
	int errors_logged, i;
	struct ipr_hostrcb_device_data_entry *dev_entry;
	struct ipr_hostrcb_type_03_error *error;

	error = &hostrcb->hcam.u.error.u.type_03_error;
	errors_logged = be32_to_cpu(error->errors_logged);

	ipr_err("Device Errors Detected/Logged: %d/%d\n",
		be32_to_cpu(error->errors_detected), errors_logged);

	dev_entry = error->dev;

	for (i = 0; i < errors_logged; i++, dev_entry++) {
		ipr_err_separator;

		ipr_phys_res_err(ioa_cfg, dev_entry->dev_res_addr, "Device %d", i + 1);
		ipr_log_vpd(&dev_entry->vpd);

		ipr_err("-----New Device Information-----\n");
		ipr_log_vpd(&dev_entry->new_vpd);

		ipr_err("Cache Directory Card Information:\n");
		ipr_log_vpd(&dev_entry->ioa_last_with_dev_vpd);

		ipr_err("Adapter Card Information:\n");
		ipr_log_vpd(&dev_entry->cfc_last_with_dev_vpd);

		ipr_err("Additional IOA Data: %08X %08X %08X %08X %08X\n",
			be32_to_cpu(dev_entry->ioa_data[0]),
			be32_to_cpu(dev_entry->ioa_data[1]),
			be32_to_cpu(dev_entry->ioa_data[2]),
			be32_to_cpu(dev_entry->ioa_data[3]),
			be32_to_cpu(dev_entry->ioa_data[4]));
	}
}

/**
 * ipr_log_enhanced_array_error - Log an array configuration error.
 * @ioa_cfg:	ioa config struct
 * @hostrcb:	hostrcb struct
 *
 * Return value:
 * 	none
 **/
static void ipr_log_enhanced_array_error(struct ipr_ioa_cfg *ioa_cfg,
					 struct ipr_hostrcb *hostrcb)
{
	int i, num_entries;
	struct ipr_hostrcb_type_14_error *error;
	struct ipr_hostrcb_array_data_entry_enhanced *array_entry;
	const u8 zero_sn[IPR_SERIAL_NUM_LEN] = { [0 ... IPR_SERIAL_NUM_LEN-1] = '0' };

	error = &hostrcb->hcam.u.error.u.type_14_error;

	ipr_err_separator;

	ipr_err("RAID %s Array Configuration: %d:%d:%d:%d\n",
		error->protection_level,
		ioa_cfg->host->host_no,
		error->last_func_vset_res_addr.bus,
		error->last_func_vset_res_addr.target,
		error->last_func_vset_res_addr.lun);

	ipr_err_separator;

	array_entry = error->array_member;
	num_entries = min_t(u32, be32_to_cpu(error->num_entries),
			    ARRAY_SIZE(error->array_member));

	for (i = 0; i < num_entries; i++, array_entry++) {
		if (!memcmp(array_entry->vpd.vpd.sn, zero_sn, IPR_SERIAL_NUM_LEN))
			continue;

		if (be32_to_cpu(error->exposed_mode_adn) == i)
			ipr_err("Exposed Array Member %d:\n", i);
		else
			ipr_err("Array Member %d:\n", i);

		ipr_log_ext_vpd(&array_entry->vpd);
		ipr_phys_res_err(ioa_cfg, array_entry->dev_res_addr, "Current Location");
		ipr_phys_res_err(ioa_cfg, array_entry->expected_dev_res_addr,
				 "Expected Location");

		ipr_err_separator;
	}
}

/**
 * ipr_log_array_error - Log an array configuration error.
 * @ioa_cfg:	ioa config struct
 * @hostrcb:	hostrcb struct
 *
 * Return value:
 * 	none
 **/
static void ipr_log_array_error(struct ipr_ioa_cfg *ioa_cfg,
				struct ipr_hostrcb *hostrcb)
{
	int i;
	struct ipr_hostrcb_type_04_error *error;
	struct ipr_hostrcb_array_data_entry *array_entry;
	const u8 zero_sn[IPR_SERIAL_NUM_LEN] = { [0 ... IPR_SERIAL_NUM_LEN-1] = '0' };

	error = &hostrcb->hcam.u.error.u.type_04_error;

	ipr_err_separator;

	ipr_err("RAID %s Array Configuration: %d:%d:%d:%d\n",
		error->protection_level,
		ioa_cfg->host->host_no,
		error->last_func_vset_res_addr.bus,
		error->last_func_vset_res_addr.target,
		error->last_func_vset_res_addr.lun);

	ipr_err_separator;

	array_entry = error->array_member;

	for (i = 0; i < 18; i++) {
		if (!memcmp(array_entry->vpd.sn, zero_sn, IPR_SERIAL_NUM_LEN))
			continue;

		if (be32_to_cpu(error->exposed_mode_adn) == i)
			ipr_err("Exposed Array Member %d:\n", i);
		else
			ipr_err("Array Member %d:\n", i);

		ipr_log_vpd(&array_entry->vpd);

		ipr_phys_res_err(ioa_cfg, array_entry->dev_res_addr, "Current Location");
		ipr_phys_res_err(ioa_cfg, array_entry->expected_dev_res_addr,
				 "Expected Location");

		ipr_err_separator;

		if (i == 9)
			array_entry = error->array_member2;
		else
			array_entry++;
	}
}

/**
 * ipr_log_hex_data - Log additional hex IOA error data.
 * @ioa_cfg:	ioa config struct
 * @data:		IOA error data
 * @len:		data length
 *
 * Return value:
 * 	none
 **/
static void ipr_log_hex_data(struct ipr_ioa_cfg *ioa_cfg, u32 *data, int len)
{
	int i;

	if (len == 0)
		return;

	if (ioa_cfg->log_level <= IPR_DEFAULT_LOG_LEVEL)
		len = min_t(int, len, IPR_DEFAULT_MAX_ERROR_DUMP);

	for (i = 0; i < len / 4; i += 4) {
		ipr_err("%08X: %08X %08X %08X %08X\n", i*4,
			be32_to_cpu(data[i]),
			be32_to_cpu(data[i+1]),
			be32_to_cpu(data[i+2]),
			be32_to_cpu(data[i+3]));
	}
}

/**
 * ipr_log_enhanced_dual_ioa_error - Log an enhanced dual adapter error.
 * @ioa_cfg:	ioa config struct
 * @hostrcb:	hostrcb struct
 *
 * Return value:
 * 	none
 **/
static void ipr_log_enhanced_dual_ioa_error(struct ipr_ioa_cfg *ioa_cfg,
					    struct ipr_hostrcb *hostrcb)
{
	struct ipr_hostrcb_type_17_error *error;

	if (ioa_cfg->sis64)
		error = &hostrcb->hcam.u.error64.u.type_17_error;
	else
		error = &hostrcb->hcam.u.error.u.type_17_error;

	error->failure_reason[sizeof(error->failure_reason) - 1] = '\0';
	strim(error->failure_reason);

	ipr_hcam_err(hostrcb, "%s [PRC: %08X]\n", error->failure_reason,
		     be32_to_cpu(hostrcb->hcam.u.error.prc));
	ipr_log_ext_vpd_compact("Remote IOA", hostrcb, &error->vpd);
	ipr_log_hex_data(ioa_cfg, error->data,
			 be32_to_cpu(hostrcb->hcam.length) -
			 (offsetof(struct ipr_hostrcb_error, u) +
			  offsetof(struct ipr_hostrcb_type_17_error, data)));
}

/**
 * ipr_log_dual_ioa_error - Log a dual adapter error.
 * @ioa_cfg:	ioa config struct
 * @hostrcb:	hostrcb struct
 *
 * Return value:
 * 	none
 **/
static void ipr_log_dual_ioa_error(struct ipr_ioa_cfg *ioa_cfg,
				   struct ipr_hostrcb *hostrcb)
{
	struct ipr_hostrcb_type_07_error *error;

	error = &hostrcb->hcam.u.error.u.type_07_error;
	error->failure_reason[sizeof(error->failure_reason) - 1] = '\0';
	strim(error->failure_reason);

	ipr_hcam_err(hostrcb, "%s [PRC: %08X]\n", error->failure_reason,
		     be32_to_cpu(hostrcb->hcam.u.error.prc));
	ipr_log_vpd_compact("Remote IOA", hostrcb, &error->vpd);
	ipr_log_hex_data(ioa_cfg, error->data,
			 be32_to_cpu(hostrcb->hcam.length) -
			 (offsetof(struct ipr_hostrcb_error, u) +
			  offsetof(struct ipr_hostrcb_type_07_error, data)));
}

static const struct {
	u8 active;
	char *desc;
} path_active_desc[] = {
	{ IPR_PATH_NO_INFO, "Path" },
	{ IPR_PATH_ACTIVE, "Active path" },
	{ IPR_PATH_NOT_ACTIVE, "Inactive path" }
};

static const struct {
	u8 state;
	char *desc;
} path_state_desc[] = {
	{ IPR_PATH_STATE_NO_INFO, "has no path state information available" },
	{ IPR_PATH_HEALTHY, "is healthy" },
	{ IPR_PATH_DEGRADED, "is degraded" },
	{ IPR_PATH_FAILED, "is failed" }
};

/**
 * ipr_log_fabric_path - Log a fabric path error
 * @hostrcb:	hostrcb struct
 * @fabric:		fabric descriptor
 *
 * Return value:
 * 	none
 **/
static void ipr_log_fabric_path(struct ipr_hostrcb *hostrcb,
				struct ipr_hostrcb_fabric_desc *fabric)
{
	int i, j;
	u8 path_state = fabric->path_state;
	u8 active = path_state & IPR_PATH_ACTIVE_MASK;
	u8 state = path_state & IPR_PATH_STATE_MASK;

	for (i = 0; i < ARRAY_SIZE(path_active_desc); i++) {
		if (path_active_desc[i].active != active)
			continue;

		for (j = 0; j < ARRAY_SIZE(path_state_desc); j++) {
			if (path_state_desc[j].state != state)
				continue;

			if (fabric->cascaded_expander == 0xff && fabric->phy == 0xff) {
				ipr_hcam_err(hostrcb, "%s %s: IOA Port=%d\n",
					     path_active_desc[i].desc, path_state_desc[j].desc,
					     fabric->ioa_port);
			} else if (fabric->cascaded_expander == 0xff) {
				ipr_hcam_err(hostrcb, "%s %s: IOA Port=%d, Phy=%d\n",
					     path_active_desc[i].desc, path_state_desc[j].desc,
					     fabric->ioa_port, fabric->phy);
			} else if (fabric->phy == 0xff) {
				ipr_hcam_err(hostrcb, "%s %s: IOA Port=%d, Cascade=%d\n",
					     path_active_desc[i].desc, path_state_desc[j].desc,
					     fabric->ioa_port, fabric->cascaded_expander);
			} else {
				ipr_hcam_err(hostrcb, "%s %s: IOA Port=%d, Cascade=%d, Phy=%d\n",
					     path_active_desc[i].desc, path_state_desc[j].desc,
					     fabric->ioa_port, fabric->cascaded_expander, fabric->phy);
			}
			return;
		}
	}

	ipr_err("Path state=%02X IOA Port=%d Cascade=%d Phy=%d\n", path_state,
		fabric->ioa_port, fabric->cascaded_expander, fabric->phy);
}

/**
 * ipr_log64_fabric_path - Log a fabric path error
 * @hostrcb:	hostrcb struct
 * @fabric:		fabric descriptor
 *
 * Return value:
 * 	none
 **/
static void ipr_log64_fabric_path(struct ipr_hostrcb *hostrcb,
				  struct ipr_hostrcb64_fabric_desc *fabric)
{
	int i, j;
	u8 path_state = fabric->path_state;
	u8 active = path_state & IPR_PATH_ACTIVE_MASK;
	u8 state = path_state & IPR_PATH_STATE_MASK;
	char buffer[IPR_MAX_RES_PATH_LENGTH];

	for (i = 0; i < ARRAY_SIZE(path_active_desc); i++) {
		if (path_active_desc[i].active != active)
			continue;

		for (j = 0; j < ARRAY_SIZE(path_state_desc); j++) {
			if (path_state_desc[j].state != state)
				continue;

			ipr_hcam_err(hostrcb, "%s %s: Resource Path=%s\n",
				     path_active_desc[i].desc, path_state_desc[j].desc,
				     ipr_format_res_path(fabric->res_path, buffer,
							 sizeof(buffer)));
			return;
		}
	}

	ipr_err("Path state=%02X Resource Path=%s\n", path_state,
		ipr_format_res_path(fabric->res_path, buffer, sizeof(buffer)));
}

static const struct {
	u8 type;
	char *desc;
} path_type_desc[] = {
	{ IPR_PATH_CFG_IOA_PORT, "IOA port" },
	{ IPR_PATH_CFG_EXP_PORT, "Expander port" },
	{ IPR_PATH_CFG_DEVICE_PORT, "Device port" },
	{ IPR_PATH_CFG_DEVICE_LUN, "Device LUN" }
};

static const struct {
	u8 status;
	char *desc;
} path_status_desc[] = {
	{ IPR_PATH_CFG_NO_PROB, "Functional" },
	{ IPR_PATH_CFG_DEGRADED, "Degraded" },
	{ IPR_PATH_CFG_FAILED, "Failed" },
	{ IPR_PATH_CFG_SUSPECT, "Suspect" },
	{ IPR_PATH_NOT_DETECTED, "Missing" },
	{ IPR_PATH_INCORRECT_CONN, "Incorrectly connected" }
};

static const char *link_rate[] = {
	"unknown",
	"disabled",
	"phy reset problem",
	"spinup hold",
	"port selector",
	"unknown",
	"unknown",
	"unknown",
	"1.5Gbps",
	"3.0Gbps",
	"unknown",
	"unknown",
	"unknown",
	"unknown",
	"unknown",
	"unknown"
};

/**
 * ipr_log_path_elem - Log a fabric path element.
 * @hostrcb:	hostrcb struct
 * @cfg:		fabric path element struct
 *
 * Return value:
 * 	none
 **/
static void ipr_log_path_elem(struct ipr_hostrcb *hostrcb,
			      struct ipr_hostrcb_config_element *cfg)
{
	int i, j;
	u8 type = cfg->type_status & IPR_PATH_CFG_TYPE_MASK;
	u8 status = cfg->type_status & IPR_PATH_CFG_STATUS_MASK;

	if (type == IPR_PATH_CFG_NOT_EXIST)
		return;

	for (i = 0; i < ARRAY_SIZE(path_type_desc); i++) {
		if (path_type_desc[i].type != type)
			continue;

		for (j = 0; j < ARRAY_SIZE(path_status_desc); j++) {
			if (path_status_desc[j].status != status)
				continue;

			if (type == IPR_PATH_CFG_IOA_PORT) {
				ipr_hcam_err(hostrcb, "%s %s: Phy=%d, Link rate=%s, WWN=%08X%08X\n",
					     path_status_desc[j].desc, path_type_desc[i].desc,
					     cfg->phy, link_rate[cfg->link_rate & IPR_PHY_LINK_RATE_MASK],
					     be32_to_cpu(cfg->wwid[0]), be32_to_cpu(cfg->wwid[1]));
			} else {
				if (cfg->cascaded_expander == 0xff && cfg->phy == 0xff) {
					ipr_hcam_err(hostrcb, "%s %s: Link rate=%s, WWN=%08X%08X\n",
						     path_status_desc[j].desc, path_type_desc[i].desc,
						     link_rate[cfg->link_rate & IPR_PHY_LINK_RATE_MASK],
						     be32_to_cpu(cfg->wwid[0]), be32_to_cpu(cfg->wwid[1]));
				} else if (cfg->cascaded_expander == 0xff) {
					ipr_hcam_err(hostrcb, "%s %s: Phy=%d, Link rate=%s, "
						     "WWN=%08X%08X\n", path_status_desc[j].desc,
						     path_type_desc[i].desc, cfg->phy,
						     link_rate[cfg->link_rate & IPR_PHY_LINK_RATE_MASK],
						     be32_to_cpu(cfg->wwid[0]), be32_to_cpu(cfg->wwid[1]));
				} else if (cfg->phy == 0xff) {
					ipr_hcam_err(hostrcb, "%s %s: Cascade=%d, Link rate=%s, "
						     "WWN=%08X%08X\n", path_status_desc[j].desc,
						     path_type_desc[i].desc, cfg->cascaded_expander,
						     link_rate[cfg->link_rate & IPR_PHY_LINK_RATE_MASK],
						     be32_to_cpu(cfg->wwid[0]), be32_to_cpu(cfg->wwid[1]));
				} else {
					ipr_hcam_err(hostrcb, "%s %s: Cascade=%d, Phy=%d, Link rate=%s "
						     "WWN=%08X%08X\n", path_status_desc[j].desc,
						     path_type_desc[i].desc, cfg->cascaded_expander, cfg->phy,
						     link_rate[cfg->link_rate & IPR_PHY_LINK_RATE_MASK],
						     be32_to_cpu(cfg->wwid[0]), be32_to_cpu(cfg->wwid[1]));
				}
			}
			return;
		}
	}

	ipr_hcam_err(hostrcb, "Path element=%02X: Cascade=%d Phy=%d Link rate=%s "
		     "WWN=%08X%08X\n", cfg->type_status, cfg->cascaded_expander, cfg->phy,
		     link_rate[cfg->link_rate & IPR_PHY_LINK_RATE_MASK],
		     be32_to_cpu(cfg->wwid[0]), be32_to_cpu(cfg->wwid[1]));
}

/**
 * ipr_log64_path_elem - Log a fabric path element.
 * @hostrcb:	hostrcb struct
 * @cfg:		fabric path element struct
 *
 * Return value:
 * 	none
 **/
static void ipr_log64_path_elem(struct ipr_hostrcb *hostrcb,
				struct ipr_hostrcb64_config_element *cfg)
{
	int i, j;
	u8 desc_id = cfg->descriptor_id & IPR_DESCRIPTOR_MASK;
	u8 type = cfg->type_status & IPR_PATH_CFG_TYPE_MASK;
	u8 status = cfg->type_status & IPR_PATH_CFG_STATUS_MASK;
	char buffer[IPR_MAX_RES_PATH_LENGTH];

	if (type == IPR_PATH_CFG_NOT_EXIST || desc_id != IPR_DESCRIPTOR_SIS64)
		return;

	for (i = 0; i < ARRAY_SIZE(path_type_desc); i++) {
		if (path_type_desc[i].type != type)
			continue;

		for (j = 0; j < ARRAY_SIZE(path_status_desc); j++) {
			if (path_status_desc[j].status != status)
				continue;

			ipr_hcam_err(hostrcb, "%s %s: Resource Path=%s, Link rate=%s, WWN=%08X%08X\n",
				     path_status_desc[j].desc, path_type_desc[i].desc,
				     ipr_format_res_path(cfg->res_path, buffer,
							 sizeof(buffer)),
				     link_rate[cfg->link_rate & IPR_PHY_LINK_RATE_MASK],
				     be32_to_cpu(cfg->wwid[0]), be32_to_cpu(cfg->wwid[1]));
			return;
		}
	}
	ipr_hcam_err(hostrcb, "Path element=%02X: Resource Path=%s, Link rate=%s "
		     "WWN=%08X%08X\n", cfg->type_status,
		     ipr_format_res_path(cfg->res_path, buffer, sizeof(buffer)),
		     link_rate[cfg->link_rate & IPR_PHY_LINK_RATE_MASK],
		     be32_to_cpu(cfg->wwid[0]), be32_to_cpu(cfg->wwid[1]));
}

/**
 * ipr_log_fabric_error - Log a fabric error.
 * @ioa_cfg:	ioa config struct
 * @hostrcb:	hostrcb struct
 *
 * Return value:
 * 	none
 **/
static void ipr_log_fabric_error(struct ipr_ioa_cfg *ioa_cfg,
				 struct ipr_hostrcb *hostrcb)
{
	struct ipr_hostrcb_type_20_error *error;
	struct ipr_hostrcb_fabric_desc *fabric;
	struct ipr_hostrcb_config_element *cfg;
	int i, add_len;

	error = &hostrcb->hcam.u.error.u.type_20_error;
	error->failure_reason[sizeof(error->failure_reason) - 1] = '\0';
	ipr_hcam_err(hostrcb, "%s\n", error->failure_reason);

	add_len = be32_to_cpu(hostrcb->hcam.length) -
		(offsetof(struct ipr_hostrcb_error, u) +
		 offsetof(struct ipr_hostrcb_type_20_error, desc));

	for (i = 0, fabric = error->desc; i < error->num_entries; i++) {
		ipr_log_fabric_path(hostrcb, fabric);
		for_each_fabric_cfg(fabric, cfg)
			ipr_log_path_elem(hostrcb, cfg);

		add_len -= be16_to_cpu(fabric->length);
		fabric = (struct ipr_hostrcb_fabric_desc *)
			((unsigned long)fabric + be16_to_cpu(fabric->length));
	}

	ipr_log_hex_data(ioa_cfg, (u32 *)fabric, add_len);
}

/**
 * ipr_log_sis64_array_error - Log a sis64 array error.
 * @ioa_cfg:	ioa config struct
 * @hostrcb:	hostrcb struct
 *
 * Return value:
 * 	none
 **/
static void ipr_log_sis64_array_error(struct ipr_ioa_cfg *ioa_cfg,
				      struct ipr_hostrcb *hostrcb)
{
	int i, num_entries;
	struct ipr_hostrcb_type_24_error *error;
	struct ipr_hostrcb64_array_data_entry *array_entry;
	char buffer[IPR_MAX_RES_PATH_LENGTH];
	const u8 zero_sn[IPR_SERIAL_NUM_LEN] = { [0 ... IPR_SERIAL_NUM_LEN-1] = '0' };

	error = &hostrcb->hcam.u.error64.u.type_24_error;

	ipr_err_separator;

	ipr_err("RAID %s Array Configuration: %s\n",
		error->protection_level,
		ipr_format_res_path(error->last_res_path, buffer, sizeof(buffer)));

	ipr_err_separator;

	array_entry = error->array_member;
	num_entries = min_t(u32, error->num_entries,
			    ARRAY_SIZE(error->array_member));

	for (i = 0; i < num_entries; i++, array_entry++) {

		if (!memcmp(array_entry->vpd.vpd.sn, zero_sn, IPR_SERIAL_NUM_LEN))
			continue;

		if (error->exposed_mode_adn == i)
			ipr_err("Exposed Array Member %d:\n", i);
		else
			ipr_err("Array Member %d:\n", i);

		ipr_err("Array Member %d:\n", i);
		ipr_log_ext_vpd(&array_entry->vpd);
		ipr_err("Current Location: %s\n",
			 ipr_format_res_path(array_entry->res_path, buffer,
					     sizeof(buffer)));
		ipr_err("Expected Location: %s\n",
			 ipr_format_res_path(array_entry->expected_res_path,
					     buffer, sizeof(buffer)));

		ipr_err_separator;
	}
}

/**
 * ipr_log_sis64_fabric_error - Log a sis64 fabric error.
 * @ioa_cfg:	ioa config struct
 * @hostrcb:	hostrcb struct
 *
 * Return value:
 * 	none
 **/
static void ipr_log_sis64_fabric_error(struct ipr_ioa_cfg *ioa_cfg,
				       struct ipr_hostrcb *hostrcb)
{
	struct ipr_hostrcb_type_30_error *error;
	struct ipr_hostrcb64_fabric_desc *fabric;
	struct ipr_hostrcb64_config_element *cfg;
	int i, add_len;

	error = &hostrcb->hcam.u.error64.u.type_30_error;

	error->failure_reason[sizeof(error->failure_reason) - 1] = '\0';
	ipr_hcam_err(hostrcb, "%s\n", error->failure_reason);

	add_len = be32_to_cpu(hostrcb->hcam.length) -
		(offsetof(struct ipr_hostrcb64_error, u) +
		 offsetof(struct ipr_hostrcb_type_30_error, desc));

	for (i = 0, fabric = error->desc; i < error->num_entries; i++) {
		ipr_log64_fabric_path(hostrcb, fabric);
		for_each_fabric_cfg(fabric, cfg)
			ipr_log64_path_elem(hostrcb, cfg);

		add_len -= be16_to_cpu(fabric->length);
		fabric = (struct ipr_hostrcb64_fabric_desc *)
			((unsigned long)fabric + be16_to_cpu(fabric->length));
	}

	ipr_log_hex_data(ioa_cfg, (u32 *)fabric, add_len);
}

/**
 * ipr_log_generic_error - Log an adapter error.
 * @ioa_cfg:	ioa config struct
 * @hostrcb:	hostrcb struct
 *
 * Return value:
 * 	none
 **/
static void ipr_log_generic_error(struct ipr_ioa_cfg *ioa_cfg,
				  struct ipr_hostrcb *hostrcb)
{
	ipr_log_hex_data(ioa_cfg, hostrcb->hcam.u.raw.data,
			 be32_to_cpu(hostrcb->hcam.length));
}

/**
 * ipr_get_error - Find the specfied IOASC in the ipr_error_table.
 * @ioasc:	IOASC
 *
 * This function will return the index of into the ipr_error_table
 * for the specified IOASC. If the IOASC is not in the table,
 * 0 will be returned, which points to the entry used for unknown errors.
 *
 * Return value:
 * 	index into the ipr_error_table
 **/
static u32 ipr_get_error(u32 ioasc)
{
	int i;

	for (i = 0; i < ARRAY_SIZE(ipr_error_table); i++)
		if (ipr_error_table[i].ioasc == (ioasc & IPR_IOASC_IOASC_MASK))
			return i;

	return 0;
}

/**
 * ipr_handle_log_data - Log an adapter error.
 * @ioa_cfg:	ioa config struct
 * @hostrcb:	hostrcb struct
 *
 * This function logs an adapter error to the system.
 *
 * Return value:
 * 	none
 **/
static void ipr_handle_log_data(struct ipr_ioa_cfg *ioa_cfg,
				struct ipr_hostrcb *hostrcb)
{
	u32 ioasc;
	int error_index;

	if (hostrcb->hcam.notify_type != IPR_HOST_RCB_NOTIF_TYPE_ERROR_LOG_ENTRY)
		return;

	if (hostrcb->hcam.notifications_lost == IPR_HOST_RCB_NOTIFICATIONS_LOST)
		dev_err(&ioa_cfg->pdev->dev, "Error notifications lost\n");

	if (ioa_cfg->sis64)
		ioasc = be32_to_cpu(hostrcb->hcam.u.error64.fd_ioasc);
	else
		ioasc = be32_to_cpu(hostrcb->hcam.u.error.fd_ioasc);

	if (!ioa_cfg->sis64 && (ioasc == IPR_IOASC_BUS_WAS_RESET ||
	    ioasc == IPR_IOASC_BUS_WAS_RESET_BY_OTHER)) {
		/* Tell the midlayer we had a bus reset so it will handle the UA properly */
		scsi_report_bus_reset(ioa_cfg->host,
				      hostrcb->hcam.u.error.fd_res_addr.bus);
	}

	error_index = ipr_get_error(ioasc);

	if (!ipr_error_table[error_index].log_hcam)
		return;

	ipr_hcam_err(hostrcb, "%s\n", ipr_error_table[error_index].error);

	/* Set indication we have logged an error */
	ioa_cfg->errors_logged++;

	if (ioa_cfg->log_level < ipr_error_table[error_index].log_hcam)
		return;
	if (be32_to_cpu(hostrcb->hcam.length) > sizeof(hostrcb->hcam.u.raw))
		hostrcb->hcam.length = cpu_to_be32(sizeof(hostrcb->hcam.u.raw));

	switch (hostrcb->hcam.overlay_id) {
	case IPR_HOST_RCB_OVERLAY_ID_2:
		ipr_log_cache_error(ioa_cfg, hostrcb);
		break;
	case IPR_HOST_RCB_OVERLAY_ID_3:
		ipr_log_config_error(ioa_cfg, hostrcb);
		break;
	case IPR_HOST_RCB_OVERLAY_ID_4:
	case IPR_HOST_RCB_OVERLAY_ID_6:
		ipr_log_array_error(ioa_cfg, hostrcb);
		break;
	case IPR_HOST_RCB_OVERLAY_ID_7:
		ipr_log_dual_ioa_error(ioa_cfg, hostrcb);
		break;
	case IPR_HOST_RCB_OVERLAY_ID_12:
		ipr_log_enhanced_cache_error(ioa_cfg, hostrcb);
		break;
	case IPR_HOST_RCB_OVERLAY_ID_13:
		ipr_log_enhanced_config_error(ioa_cfg, hostrcb);
		break;
	case IPR_HOST_RCB_OVERLAY_ID_14:
	case IPR_HOST_RCB_OVERLAY_ID_16:
		ipr_log_enhanced_array_error(ioa_cfg, hostrcb);
		break;
	case IPR_HOST_RCB_OVERLAY_ID_17:
		ipr_log_enhanced_dual_ioa_error(ioa_cfg, hostrcb);
		break;
	case IPR_HOST_RCB_OVERLAY_ID_20:
		ipr_log_fabric_error(ioa_cfg, hostrcb);
		break;
	case IPR_HOST_RCB_OVERLAY_ID_23:
		ipr_log_sis64_config_error(ioa_cfg, hostrcb);
		break;
	case IPR_HOST_RCB_OVERLAY_ID_24:
	case IPR_HOST_RCB_OVERLAY_ID_26:
		ipr_log_sis64_array_error(ioa_cfg, hostrcb);
		break;
	case IPR_HOST_RCB_OVERLAY_ID_30:
		ipr_log_sis64_fabric_error(ioa_cfg, hostrcb);
		break;
	case IPR_HOST_RCB_OVERLAY_ID_1:
	case IPR_HOST_RCB_OVERLAY_ID_DEFAULT:
	default:
		ipr_log_generic_error(ioa_cfg, hostrcb);
		break;
	}
}

/**
 * ipr_process_error - Op done function for an adapter error log.
 * @ipr_cmd:	ipr command struct
 *
 * This function is the op done function for an error log host
 * controlled async from the adapter. It will log the error and
 * send the HCAM back to the adapter.
 *
 * Return value:
 * 	none
 **/
static void ipr_process_error(struct ipr_cmnd *ipr_cmd)
{
	struct ipr_ioa_cfg *ioa_cfg = ipr_cmd->ioa_cfg;
	struct ipr_hostrcb *hostrcb = ipr_cmd->u.hostrcb;
	u32 ioasc = be32_to_cpu(ipr_cmd->s.ioasa.hdr.ioasc);
	u32 fd_ioasc;

	if (ioa_cfg->sis64)
		fd_ioasc = be32_to_cpu(hostrcb->hcam.u.error64.fd_ioasc);
	else
		fd_ioasc = be32_to_cpu(hostrcb->hcam.u.error.fd_ioasc);

	list_del(&hostrcb->queue);
	list_add_tail(&ipr_cmd->queue, &ioa_cfg->free_q);

	if (!ioasc) {
		ipr_handle_log_data(ioa_cfg, hostrcb);
		if (fd_ioasc == IPR_IOASC_NR_IOA_RESET_REQUIRED)
			ipr_initiate_ioa_reset(ioa_cfg, IPR_SHUTDOWN_ABBREV);
	} else if (ioasc != IPR_IOASC_IOA_WAS_RESET) {
		dev_err(&ioa_cfg->pdev->dev,
			"Host RCB failed with IOASC: 0x%08X\n", ioasc);
	}

	ipr_send_hcam(ioa_cfg, IPR_HCAM_CDB_OP_CODE_LOG_DATA, hostrcb);
}

/**
 * ipr_timeout -  An internally generated op has timed out.
 * @ipr_cmd:	ipr command struct
 *
 * This function blocks host requests and initiates an
 * adapter reset.
 *
 * Return value:
 * 	none
 **/
static void ipr_timeout(struct ipr_cmnd *ipr_cmd)
{
	unsigned long lock_flags = 0;
	struct ipr_ioa_cfg *ioa_cfg = ipr_cmd->ioa_cfg;

	ENTER;
	spin_lock_irqsave(ioa_cfg->host->host_lock, lock_flags);

	ioa_cfg->errors_logged++;
	dev_err(&ioa_cfg->pdev->dev,
		"Adapter being reset due to command timeout.\n");

	if (WAIT_FOR_DUMP == ioa_cfg->sdt_state)
		ioa_cfg->sdt_state = GET_DUMP;

	if (!ioa_cfg->in_reset_reload || ioa_cfg->reset_cmd == ipr_cmd)
		ipr_initiate_ioa_reset(ioa_cfg, IPR_SHUTDOWN_NONE);

	spin_unlock_irqrestore(ioa_cfg->host->host_lock, lock_flags);
	LEAVE;
}

/**
 * ipr_oper_timeout -  Adapter timed out transitioning to operational
 * @ipr_cmd:	ipr command struct
 *
 * This function blocks host requests and initiates an
 * adapter reset.
 *
 * Return value:
 * 	none
 **/
static void ipr_oper_timeout(struct ipr_cmnd *ipr_cmd)
{
	unsigned long lock_flags = 0;
	struct ipr_ioa_cfg *ioa_cfg = ipr_cmd->ioa_cfg;

	ENTER;
	spin_lock_irqsave(ioa_cfg->host->host_lock, lock_flags);

	ioa_cfg->errors_logged++;
	dev_err(&ioa_cfg->pdev->dev,
		"Adapter timed out transitioning to operational.\n");

	if (WAIT_FOR_DUMP == ioa_cfg->sdt_state)
		ioa_cfg->sdt_state = GET_DUMP;

	if (!ioa_cfg->in_reset_reload || ioa_cfg->reset_cmd == ipr_cmd) {
		if (ipr_fastfail)
			ioa_cfg->reset_retries += IPR_NUM_RESET_RELOAD_RETRIES;
		ipr_initiate_ioa_reset(ioa_cfg, IPR_SHUTDOWN_NONE);
	}

	spin_unlock_irqrestore(ioa_cfg->host->host_lock, lock_flags);
	LEAVE;
}

/**
 * ipr_reset_reload - Reset/Reload the IOA
 * @ioa_cfg:		ioa config struct
 * @shutdown_type:	shutdown type
 *
 * This function resets the adapter and re-initializes it.
 * This function assumes that all new host commands have been stopped.
 * Return value:
 * 	SUCCESS / FAILED
 **/
static int ipr_reset_reload(struct ipr_ioa_cfg *ioa_cfg,
			    enum ipr_shutdown_type shutdown_type)
{
	if (!ioa_cfg->in_reset_reload)
		ipr_initiate_ioa_reset(ioa_cfg, shutdown_type);

	spin_unlock_irq(ioa_cfg->host->host_lock);
	wait_event(ioa_cfg->reset_wait_q, !ioa_cfg->in_reset_reload);
	spin_lock_irq(ioa_cfg->host->host_lock);

	/* If we got hit with a host reset while we were already resetting
	 the adapter for some reason, and the reset failed. */
	if (ioa_cfg->ioa_is_dead) {
		ipr_trace;
		return FAILED;
	}

	return SUCCESS;
}

/**
 * ipr_find_ses_entry - Find matching SES in SES table
 * @res:	resource entry struct of SES
 *
 * Return value:
 * 	pointer to SES table entry / NULL on failure
 **/
static const struct ipr_ses_table_entry *
ipr_find_ses_entry(struct ipr_resource_entry *res)
{
	int i, j, matches;
	struct ipr_std_inq_vpids *vpids;
	const struct ipr_ses_table_entry *ste = ipr_ses_table;

	for (i = 0; i < ARRAY_SIZE(ipr_ses_table); i++, ste++) {
		for (j = 0, matches = 0; j < IPR_PROD_ID_LEN; j++) {
			if (ste->compare_product_id_byte[j] == 'X') {
				vpids = &res->std_inq_data.vpids;
				if (vpids->product_id[j] == ste->product_id[j])
					matches++;
				else
					break;
			} else
				matches++;
		}

		if (matches == IPR_PROD_ID_LEN)
			return ste;
	}

	return NULL;
}

/**
 * ipr_get_max_scsi_speed - Determine max SCSI speed for a given bus
 * @ioa_cfg:	ioa config struct
 * @bus:		SCSI bus
 * @bus_width:	bus width
 *
 * Return value:
 *	SCSI bus speed in units of 100KHz, 1600 is 160 MHz
 *	For a 2-byte wide SCSI bus, the maximum transfer speed is
 *	twice the maximum transfer rate (e.g. for a wide enabled bus,
 *	max 160MHz = max 320MB/sec).
 **/
static u32 ipr_get_max_scsi_speed(struct ipr_ioa_cfg *ioa_cfg, u8 bus, u8 bus_width)
{
	struct ipr_resource_entry *res;
	const struct ipr_ses_table_entry *ste;
	u32 max_xfer_rate = IPR_MAX_SCSI_RATE(bus_width);

	/* Loop through each config table entry in the config table buffer */
	list_for_each_entry(res, &ioa_cfg->used_res_q, queue) {
		if (!(IPR_IS_SES_DEVICE(res->std_inq_data)))
			continue;

		if (bus != res->bus)
			continue;

		if (!(ste = ipr_find_ses_entry(res)))
			continue;

		max_xfer_rate = (ste->max_bus_speed_limit * 10) / (bus_width / 8);
	}

	return max_xfer_rate;
}

/**
 * ipr_wait_iodbg_ack - Wait for an IODEBUG ACK from the IOA
 * @ioa_cfg:		ioa config struct
 * @max_delay:		max delay in micro-seconds to wait
 *
 * Waits for an IODEBUG ACK from the IOA, doing busy looping.
 *
 * Return value:
 * 	0 on success / other on failure
 **/
static int ipr_wait_iodbg_ack(struct ipr_ioa_cfg *ioa_cfg, int max_delay)
{
	volatile u32 pcii_reg;
	int delay = 1;

	/* Read interrupt reg until IOA signals IO Debug Acknowledge */
	while (delay < max_delay) {
		pcii_reg = readl(ioa_cfg->regs.sense_interrupt_reg);

		if (pcii_reg & IPR_PCII_IO_DEBUG_ACKNOWLEDGE)
			return 0;

		/* udelay cannot be used if delay is more than a few milliseconds */
		if ((delay / 1000) > MAX_UDELAY_MS)
			mdelay(delay / 1000);
		else
			udelay(delay);

		delay += delay;
	}
	return -EIO;
}

/**
 * ipr_get_sis64_dump_data_section - Dump IOA memory
 * @ioa_cfg:			ioa config struct
 * @start_addr:			adapter address to dump
 * @dest:			destination kernel buffer
 * @length_in_words:		length to dump in 4 byte words
 *
 * Return value:
 * 	0 on success
 **/
static int ipr_get_sis64_dump_data_section(struct ipr_ioa_cfg *ioa_cfg,
					   u32 start_addr,
					   __be32 *dest, u32 length_in_words)
{
	int i;

	for (i = 0; i < length_in_words; i++) {
		writel(start_addr+(i*4), ioa_cfg->regs.dump_addr_reg);
		*dest = cpu_to_be32(readl(ioa_cfg->regs.dump_data_reg));
		dest++;
	}

	return 0;
}

/**
 * ipr_get_ldump_data_section - Dump IOA memory
 * @ioa_cfg:			ioa config struct
 * @start_addr:			adapter address to dump
 * @dest:				destination kernel buffer
 * @length_in_words:	length to dump in 4 byte words
 *
 * Return value:
 * 	0 on success / -EIO on failure
 **/
static int ipr_get_ldump_data_section(struct ipr_ioa_cfg *ioa_cfg,
				      u32 start_addr,
				      __be32 *dest, u32 length_in_words)
{
	volatile u32 temp_pcii_reg;
	int i, delay = 0;

	if (ioa_cfg->sis64)
		return ipr_get_sis64_dump_data_section(ioa_cfg, start_addr,
						       dest, length_in_words);

	/* Write IOA interrupt reg starting LDUMP state  */
	writel((IPR_UPROCI_RESET_ALERT | IPR_UPROCI_IO_DEBUG_ALERT),
	       ioa_cfg->regs.set_uproc_interrupt_reg32);

	/* Wait for IO debug acknowledge */
	if (ipr_wait_iodbg_ack(ioa_cfg,
			       IPR_LDUMP_MAX_LONG_ACK_DELAY_IN_USEC)) {
		dev_err(&ioa_cfg->pdev->dev,
			"IOA dump long data transfer timeout\n");
		return -EIO;
	}

	/* Signal LDUMP interlocked - clear IO debug ack */
	writel(IPR_PCII_IO_DEBUG_ACKNOWLEDGE,
	       ioa_cfg->regs.clr_interrupt_reg);

	/* Write Mailbox with starting address */
	writel(start_addr, ioa_cfg->ioa_mailbox);

	/* Signal address valid - clear IOA Reset alert */
	writel(IPR_UPROCI_RESET_ALERT,
	       ioa_cfg->regs.clr_uproc_interrupt_reg32);

	for (i = 0; i < length_in_words; i++) {
		/* Wait for IO debug acknowledge */
		if (ipr_wait_iodbg_ack(ioa_cfg,
				       IPR_LDUMP_MAX_SHORT_ACK_DELAY_IN_USEC)) {
			dev_err(&ioa_cfg->pdev->dev,
				"IOA dump short data transfer timeout\n");
			return -EIO;
		}

		/* Read data from mailbox and increment destination pointer */
		*dest = cpu_to_be32(readl(ioa_cfg->ioa_mailbox));
		dest++;

		/* For all but the last word of data, signal data received */
		if (i < (length_in_words - 1)) {
			/* Signal dump data received - Clear IO debug Ack */
			writel(IPR_PCII_IO_DEBUG_ACKNOWLEDGE,
			       ioa_cfg->regs.clr_interrupt_reg);
		}
	}

	/* Signal end of block transfer. Set reset alert then clear IO debug ack */
	writel(IPR_UPROCI_RESET_ALERT,
	       ioa_cfg->regs.set_uproc_interrupt_reg32);

	writel(IPR_UPROCI_IO_DEBUG_ALERT,
	       ioa_cfg->regs.clr_uproc_interrupt_reg32);

	/* Signal dump data received - Clear IO debug Ack */
	writel(IPR_PCII_IO_DEBUG_ACKNOWLEDGE,
	       ioa_cfg->regs.clr_interrupt_reg);

	/* Wait for IOA to signal LDUMP exit - IOA reset alert will be cleared */
	while (delay < IPR_LDUMP_MAX_SHORT_ACK_DELAY_IN_USEC) {
		temp_pcii_reg =
		    readl(ioa_cfg->regs.sense_uproc_interrupt_reg32);

		if (!(temp_pcii_reg & IPR_UPROCI_RESET_ALERT))
			return 0;

		udelay(10);
		delay += 10;
	}

	return 0;
}

#ifdef CONFIG_SCSI_IPR_DUMP
/**
 * ipr_sdt_copy - Copy Smart Dump Table to kernel buffer
 * @ioa_cfg:		ioa config struct
 * @pci_address:	adapter address
 * @length:			length of data to copy
 *
 * Copy data from PCI adapter to kernel buffer.
 * Note: length MUST be a 4 byte multiple
 * Return value:
 * 	0 on success / other on failure
 **/
static int ipr_sdt_copy(struct ipr_ioa_cfg *ioa_cfg,
			unsigned long pci_address, u32 length)
{
	int bytes_copied = 0;
	int cur_len, rc, rem_len, rem_page_len, max_dump_size;
	__be32 *page;
	unsigned long lock_flags = 0;
	struct ipr_ioa_dump *ioa_dump = &ioa_cfg->dump->ioa_dump;

	if (ioa_cfg->sis64)
		max_dump_size = IPR_FMT3_MAX_IOA_DUMP_SIZE;
	else
		max_dump_size = IPR_FMT2_MAX_IOA_DUMP_SIZE;

	while (bytes_copied < length &&
	       (ioa_dump->hdr.len + bytes_copied) < max_dump_size) {
		if (ioa_dump->page_offset >= PAGE_SIZE ||
		    ioa_dump->page_offset == 0) {
			page = (__be32 *)__get_free_page(GFP_ATOMIC);

			if (!page) {
				ipr_trace;
				return bytes_copied;
			}

			ioa_dump->page_offset = 0;
			ioa_dump->ioa_data[ioa_dump->next_page_index] = page;
			ioa_dump->next_page_index++;
		} else
			page = ioa_dump->ioa_data[ioa_dump->next_page_index - 1];

		rem_len = length - bytes_copied;
		rem_page_len = PAGE_SIZE - ioa_dump->page_offset;
		cur_len = min(rem_len, rem_page_len);

		spin_lock_irqsave(ioa_cfg->host->host_lock, lock_flags);
		if (ioa_cfg->sdt_state == ABORT_DUMP) {
			rc = -EIO;
		} else {
			rc = ipr_get_ldump_data_section(ioa_cfg,
							pci_address + bytes_copied,
							&page[ioa_dump->page_offset / 4],
							(cur_len / sizeof(u32)));
		}
		spin_unlock_irqrestore(ioa_cfg->host->host_lock, lock_flags);

		if (!rc) {
			ioa_dump->page_offset += cur_len;
			bytes_copied += cur_len;
		} else {
			ipr_trace;
			break;
		}
		schedule();
	}

	return bytes_copied;
}

/**
 * ipr_init_dump_entry_hdr - Initialize a dump entry header.
 * @hdr:	dump entry header struct
 *
 * Return value:
 * 	nothing
 **/
static void ipr_init_dump_entry_hdr(struct ipr_dump_entry_header *hdr)
{
	hdr->eye_catcher = IPR_DUMP_EYE_CATCHER;
	hdr->num_elems = 1;
	hdr->offset = sizeof(*hdr);
	hdr->status = IPR_DUMP_STATUS_SUCCESS;
}

/**
 * ipr_dump_ioa_type_data - Fill in the adapter type in the dump.
 * @ioa_cfg:	ioa config struct
 * @driver_dump:	driver dump struct
 *
 * Return value:
 * 	nothing
 **/
static void ipr_dump_ioa_type_data(struct ipr_ioa_cfg *ioa_cfg,
				   struct ipr_driver_dump *driver_dump)
{
	struct ipr_inquiry_page3 *ucode_vpd = &ioa_cfg->vpd_cbs->page3_data;

	ipr_init_dump_entry_hdr(&driver_dump->ioa_type_entry.hdr);
	driver_dump->ioa_type_entry.hdr.len =
		sizeof(struct ipr_dump_ioa_type_entry) -
		sizeof(struct ipr_dump_entry_header);
	driver_dump->ioa_type_entry.hdr.data_type = IPR_DUMP_DATA_TYPE_BINARY;
	driver_dump->ioa_type_entry.hdr.id = IPR_DUMP_DRIVER_TYPE_ID;
	driver_dump->ioa_type_entry.type = ioa_cfg->type;
	driver_dump->ioa_type_entry.fw_version = (ucode_vpd->major_release << 24) |
		(ucode_vpd->card_type << 16) | (ucode_vpd->minor_release[0] << 8) |
		ucode_vpd->minor_release[1];
	driver_dump->hdr.num_entries++;
}

/**
 * ipr_dump_version_data - Fill in the driver version in the dump.
 * @ioa_cfg:	ioa config struct
 * @driver_dump:	driver dump struct
 *
 * Return value:
 * 	nothing
 **/
static void ipr_dump_version_data(struct ipr_ioa_cfg *ioa_cfg,
				  struct ipr_driver_dump *driver_dump)
{
	ipr_init_dump_entry_hdr(&driver_dump->version_entry.hdr);
	driver_dump->version_entry.hdr.len =
		sizeof(struct ipr_dump_version_entry) -
		sizeof(struct ipr_dump_entry_header);
	driver_dump->version_entry.hdr.data_type = IPR_DUMP_DATA_TYPE_ASCII;
	driver_dump->version_entry.hdr.id = IPR_DUMP_DRIVER_VERSION_ID;
	strcpy(driver_dump->version_entry.version, IPR_DRIVER_VERSION);
	driver_dump->hdr.num_entries++;
}

/**
 * ipr_dump_trace_data - Fill in the IOA trace in the dump.
 * @ioa_cfg:	ioa config struct
 * @driver_dump:	driver dump struct
 *
 * Return value:
 * 	nothing
 **/
static void ipr_dump_trace_data(struct ipr_ioa_cfg *ioa_cfg,
				   struct ipr_driver_dump *driver_dump)
{
	ipr_init_dump_entry_hdr(&driver_dump->trace_entry.hdr);
	driver_dump->trace_entry.hdr.len =
		sizeof(struct ipr_dump_trace_entry) -
		sizeof(struct ipr_dump_entry_header);
	driver_dump->trace_entry.hdr.data_type = IPR_DUMP_DATA_TYPE_BINARY;
	driver_dump->trace_entry.hdr.id = IPR_DUMP_TRACE_ID;
	memcpy(driver_dump->trace_entry.trace, ioa_cfg->trace, IPR_TRACE_SIZE);
	driver_dump->hdr.num_entries++;
}

/**
 * ipr_dump_location_data - Fill in the IOA location in the dump.
 * @ioa_cfg:	ioa config struct
 * @driver_dump:	driver dump struct
 *
 * Return value:
 * 	nothing
 **/
static void ipr_dump_location_data(struct ipr_ioa_cfg *ioa_cfg,
				   struct ipr_driver_dump *driver_dump)
{
	ipr_init_dump_entry_hdr(&driver_dump->location_entry.hdr);
	driver_dump->location_entry.hdr.len =
		sizeof(struct ipr_dump_location_entry) -
		sizeof(struct ipr_dump_entry_header);
	driver_dump->location_entry.hdr.data_type = IPR_DUMP_DATA_TYPE_ASCII;
	driver_dump->location_entry.hdr.id = IPR_DUMP_LOCATION_ID;
	strcpy(driver_dump->location_entry.location, dev_name(&ioa_cfg->pdev->dev));
	driver_dump->hdr.num_entries++;
}

/**
 * ipr_get_ioa_dump - Perform a dump of the driver and adapter.
 * @ioa_cfg:	ioa config struct
 * @dump:		dump struct
 *
 * Return value:
 * 	nothing
 **/
static void ipr_get_ioa_dump(struct ipr_ioa_cfg *ioa_cfg, struct ipr_dump *dump)
{
	unsigned long start_addr, sdt_word;
	unsigned long lock_flags = 0;
	struct ipr_driver_dump *driver_dump = &dump->driver_dump;
	struct ipr_ioa_dump *ioa_dump = &dump->ioa_dump;
	u32 num_entries, max_num_entries, start_off, end_off;
	u32 max_dump_size, bytes_to_copy, bytes_copied, rc;
	struct ipr_sdt *sdt;
	int valid = 1;
	int i;

	ENTER;

	spin_lock_irqsave(ioa_cfg->host->host_lock, lock_flags);

	if (ioa_cfg->sdt_state != READ_DUMP) {
		spin_unlock_irqrestore(ioa_cfg->host->host_lock, lock_flags);
		return;
	}

	if (ioa_cfg->sis64) {
		spin_unlock_irqrestore(ioa_cfg->host->host_lock, lock_flags);
		ssleep(IPR_DUMP_DELAY_SECONDS);
		spin_lock_irqsave(ioa_cfg->host->host_lock, lock_flags);
	}

	start_addr = readl(ioa_cfg->ioa_mailbox);

	if (!ioa_cfg->sis64 && !ipr_sdt_is_fmt2(start_addr)) {
		dev_err(&ioa_cfg->pdev->dev,
			"Invalid dump table format: %lx\n", start_addr);
		spin_unlock_irqrestore(ioa_cfg->host->host_lock, lock_flags);
		return;
	}

	dev_err(&ioa_cfg->pdev->dev, "Dump of IOA initiated\n");

	driver_dump->hdr.eye_catcher = IPR_DUMP_EYE_CATCHER;

	/* Initialize the overall dump header */
	driver_dump->hdr.len = sizeof(struct ipr_driver_dump);
	driver_dump->hdr.num_entries = 1;
	driver_dump->hdr.first_entry_offset = sizeof(struct ipr_dump_header);
	driver_dump->hdr.status = IPR_DUMP_STATUS_SUCCESS;
	driver_dump->hdr.os = IPR_DUMP_OS_LINUX;
	driver_dump->hdr.driver_name = IPR_DUMP_DRIVER_NAME;

	ipr_dump_version_data(ioa_cfg, driver_dump);
	ipr_dump_location_data(ioa_cfg, driver_dump);
	ipr_dump_ioa_type_data(ioa_cfg, driver_dump);
	ipr_dump_trace_data(ioa_cfg, driver_dump);

	/* Update dump_header */
	driver_dump->hdr.len += sizeof(struct ipr_dump_entry_header);

	/* IOA Dump entry */
	ipr_init_dump_entry_hdr(&ioa_dump->hdr);
	ioa_dump->hdr.len = 0;
	ioa_dump->hdr.data_type = IPR_DUMP_DATA_TYPE_BINARY;
	ioa_dump->hdr.id = IPR_DUMP_IOA_DUMP_ID;

	/* First entries in sdt are actually a list of dump addresses and
	 lengths to gather the real dump data.  sdt represents the pointer
	 to the ioa generated dump table.  Dump data will be extracted based
	 on entries in this table */
	sdt = &ioa_dump->sdt;

	if (ioa_cfg->sis64) {
		max_num_entries = IPR_FMT3_NUM_SDT_ENTRIES;
		max_dump_size = IPR_FMT3_MAX_IOA_DUMP_SIZE;
	} else {
		max_num_entries = IPR_FMT2_NUM_SDT_ENTRIES;
		max_dump_size = IPR_FMT2_MAX_IOA_DUMP_SIZE;
	}

	bytes_to_copy = offsetof(struct ipr_sdt, entry) +
			(max_num_entries * sizeof(struct ipr_sdt_entry));
	rc = ipr_get_ldump_data_section(ioa_cfg, start_addr, (__be32 *)sdt,
					bytes_to_copy / sizeof(__be32));

	/* Smart Dump table is ready to use and the first entry is valid */
	if (rc || ((be32_to_cpu(sdt->hdr.state) != IPR_FMT3_SDT_READY_TO_USE) &&
	    (be32_to_cpu(sdt->hdr.state) != IPR_FMT2_SDT_READY_TO_USE))) {
		dev_err(&ioa_cfg->pdev->dev,
			"Dump of IOA failed. Dump table not valid: %d, %X.\n",
			rc, be32_to_cpu(sdt->hdr.state));
		driver_dump->hdr.status = IPR_DUMP_STATUS_FAILED;
		ioa_cfg->sdt_state = DUMP_OBTAINED;
		spin_unlock_irqrestore(ioa_cfg->host->host_lock, lock_flags);
		return;
	}

	num_entries = be32_to_cpu(sdt->hdr.num_entries_used);

	if (num_entries > max_num_entries)
		num_entries = max_num_entries;

	/* Update dump length to the actual data to be copied */
	dump->driver_dump.hdr.len += sizeof(struct ipr_sdt_header);
	if (ioa_cfg->sis64)
		dump->driver_dump.hdr.len += num_entries * sizeof(struct ipr_sdt_entry);
	else
		dump->driver_dump.hdr.len += max_num_entries * sizeof(struct ipr_sdt_entry);

	spin_unlock_irqrestore(ioa_cfg->host->host_lock, lock_flags);

	for (i = 0; i < num_entries; i++) {
		if (ioa_dump->hdr.len > max_dump_size) {
			driver_dump->hdr.status = IPR_DUMP_STATUS_QUAL_SUCCESS;
			break;
		}

		if (sdt->entry[i].flags & IPR_SDT_VALID_ENTRY) {
			sdt_word = be32_to_cpu(sdt->entry[i].start_token);
			if (ioa_cfg->sis64)
				bytes_to_copy = be32_to_cpu(sdt->entry[i].end_token);
			else {
				start_off = sdt_word & IPR_FMT2_MBX_ADDR_MASK;
				end_off = be32_to_cpu(sdt->entry[i].end_token);

				if (ipr_sdt_is_fmt2(sdt_word) && sdt_word)
					bytes_to_copy = end_off - start_off;
				else
					valid = 0;
			}
			if (valid) {
				if (bytes_to_copy > max_dump_size) {
					sdt->entry[i].flags &= ~IPR_SDT_VALID_ENTRY;
					continue;
				}

				/* Copy data from adapter to driver buffers */
				bytes_copied = ipr_sdt_copy(ioa_cfg, sdt_word,
							    bytes_to_copy);

				ioa_dump->hdr.len += bytes_copied;

				if (bytes_copied != bytes_to_copy) {
					driver_dump->hdr.status = IPR_DUMP_STATUS_QUAL_SUCCESS;
					break;
				}
			}
		}
	}

	dev_err(&ioa_cfg->pdev->dev, "Dump of IOA completed.\n");

	/* Update dump_header */
	driver_dump->hdr.len += ioa_dump->hdr.len;
	wmb();
	ioa_cfg->sdt_state = DUMP_OBTAINED;
	LEAVE;
}

#else
#define ipr_get_ioa_dump(ioa_cfg, dump) do { } while (0)
#endif

/**
 * ipr_release_dump - Free adapter dump memory
 * @kref:	kref struct
 *
 * Return value:
 *	nothing
 **/
static void ipr_release_dump(struct kref *kref)
{
	struct ipr_dump *dump = container_of(kref, struct ipr_dump, kref);
	struct ipr_ioa_cfg *ioa_cfg = dump->ioa_cfg;
	unsigned long lock_flags = 0;
	int i;

	ENTER;
	spin_lock_irqsave(ioa_cfg->host->host_lock, lock_flags);
	ioa_cfg->dump = NULL;
	ioa_cfg->sdt_state = INACTIVE;
	spin_unlock_irqrestore(ioa_cfg->host->host_lock, lock_flags);

	for (i = 0; i < dump->ioa_dump.next_page_index; i++)
		free_page((unsigned long) dump->ioa_dump.ioa_data[i]);

	vfree(dump->ioa_dump.ioa_data);
	kfree(dump);
	LEAVE;
}

/**
 * ipr_worker_thread - Worker thread
 * @work:		ioa config struct
 *
 * Called at task level from a work thread. This function takes care
 * of adding and removing device from the mid-layer as configuration
 * changes are detected by the adapter.
 *
 * Return value:
 * 	nothing
 **/
static void ipr_worker_thread(struct work_struct *work)
{
	unsigned long lock_flags;
	struct ipr_resource_entry *res;
	struct scsi_device *sdev;
	struct ipr_dump *dump;
	struct ipr_ioa_cfg *ioa_cfg =
		container_of(work, struct ipr_ioa_cfg, work_q);
	u8 bus, target, lun;
	int did_work;

	ENTER;
	spin_lock_irqsave(ioa_cfg->host->host_lock, lock_flags);

	if (ioa_cfg->sdt_state == READ_DUMP) {
		dump = ioa_cfg->dump;
		if (!dump) {
			spin_unlock_irqrestore(ioa_cfg->host->host_lock, lock_flags);
			return;
		}
		kref_get(&dump->kref);
		spin_unlock_irqrestore(ioa_cfg->host->host_lock, lock_flags);
		ipr_get_ioa_dump(ioa_cfg, dump);
		kref_put(&dump->kref, ipr_release_dump);

		spin_lock_irqsave(ioa_cfg->host->host_lock, lock_flags);
		if (ioa_cfg->sdt_state == DUMP_OBTAINED && !ioa_cfg->dump_timeout)
			ipr_initiate_ioa_reset(ioa_cfg, IPR_SHUTDOWN_NONE);
		spin_unlock_irqrestore(ioa_cfg->host->host_lock, lock_flags);
		return;
	}

restart:
	do {
		did_work = 0;
		if (!ioa_cfg->allow_cmds || !ioa_cfg->allow_ml_add_del) {
			spin_unlock_irqrestore(ioa_cfg->host->host_lock, lock_flags);
			return;
		}

		list_for_each_entry(res, &ioa_cfg->used_res_q, queue) {
			if (res->del_from_ml && res->sdev) {
				did_work = 1;
				sdev = res->sdev;
				if (!scsi_device_get(sdev)) {
					if (!res->add_to_ml)
						list_move_tail(&res->queue, &ioa_cfg->free_res_q);
					else
						res->del_from_ml = 0;
					spin_unlock_irqrestore(ioa_cfg->host->host_lock, lock_flags);
					scsi_remove_device(sdev);
					scsi_device_put(sdev);
					spin_lock_irqsave(ioa_cfg->host->host_lock, lock_flags);
				}
				break;
			}
		}
	} while (did_work);

	list_for_each_entry(res, &ioa_cfg->used_res_q, queue) {
		if (res->add_to_ml) {
			bus = res->bus;
			target = res->target;
			lun = res->lun;
			res->add_to_ml = 0;
			spin_unlock_irqrestore(ioa_cfg->host->host_lock, lock_flags);
			scsi_add_device(ioa_cfg->host, bus, target, lun);
			spin_lock_irqsave(ioa_cfg->host->host_lock, lock_flags);
			goto restart;
		}
	}

	spin_unlock_irqrestore(ioa_cfg->host->host_lock, lock_flags);
	kobject_uevent(&ioa_cfg->host->shost_dev.kobj, KOBJ_CHANGE);
	LEAVE;
}

#ifdef CONFIG_SCSI_IPR_TRACE
/**
 * ipr_read_trace - Dump the adapter trace
 * @filp:		open sysfs file
 * @kobj:		kobject struct
 * @bin_attr:		bin_attribute struct
 * @buf:		buffer
 * @off:		offset
 * @count:		buffer size
 *
 * Return value:
 *	number of bytes printed to buffer
 **/
static ssize_t ipr_read_trace(struct file *filp, struct kobject *kobj,
			      struct bin_attribute *bin_attr,
			      char *buf, loff_t off, size_t count)
{
	struct device *dev = container_of(kobj, struct device, kobj);
	struct Scsi_Host *shost = class_to_shost(dev);
	struct ipr_ioa_cfg *ioa_cfg = (struct ipr_ioa_cfg *)shost->hostdata;
	unsigned long lock_flags = 0;
	ssize_t ret;

	spin_lock_irqsave(ioa_cfg->host->host_lock, lock_flags);
	ret = memory_read_from_buffer(buf, count, &off, ioa_cfg->trace,
				IPR_TRACE_SIZE);
	spin_unlock_irqrestore(ioa_cfg->host->host_lock, lock_flags);

	return ret;
}

static struct bin_attribute ipr_trace_attr = {
	.attr =	{
		.name = "trace",
		.mode = S_IRUGO,
	},
	.size = 0,
	.read = ipr_read_trace,
};
#endif

/**
 * ipr_show_fw_version - Show the firmware version
 * @dev:	class device struct
 * @buf:	buffer
 *
 * Return value:
 *	number of bytes printed to buffer
 **/
static ssize_t ipr_show_fw_version(struct device *dev,
				   struct device_attribute *attr, char *buf)
{
	struct Scsi_Host *shost = class_to_shost(dev);
	struct ipr_ioa_cfg *ioa_cfg = (struct ipr_ioa_cfg *)shost->hostdata;
	struct ipr_inquiry_page3 *ucode_vpd = &ioa_cfg->vpd_cbs->page3_data;
	unsigned long lock_flags = 0;
	int len;

	spin_lock_irqsave(ioa_cfg->host->host_lock, lock_flags);
	len = snprintf(buf, PAGE_SIZE, "%02X%02X%02X%02X\n",
		       ucode_vpd->major_release, ucode_vpd->card_type,
		       ucode_vpd->minor_release[0],
		       ucode_vpd->minor_release[1]);
	spin_unlock_irqrestore(ioa_cfg->host->host_lock, lock_flags);
	return len;
}

static struct device_attribute ipr_fw_version_attr = {
	.attr = {
		.name =		"fw_version",
		.mode =		S_IRUGO,
	},
	.show = ipr_show_fw_version,
};

/**
 * ipr_show_log_level - Show the adapter's error logging level
 * @dev:	class device struct
 * @buf:	buffer
 *
 * Return value:
 * 	number of bytes printed to buffer
 **/
static ssize_t ipr_show_log_level(struct device *dev,
				   struct device_attribute *attr, char *buf)
{
	struct Scsi_Host *shost = class_to_shost(dev);
	struct ipr_ioa_cfg *ioa_cfg = (struct ipr_ioa_cfg *)shost->hostdata;
	unsigned long lock_flags = 0;
	int len;

	spin_lock_irqsave(ioa_cfg->host->host_lock, lock_flags);
	len = snprintf(buf, PAGE_SIZE, "%d\n", ioa_cfg->log_level);
	spin_unlock_irqrestore(ioa_cfg->host->host_lock, lock_flags);
	return len;
}

/**
 * ipr_store_log_level - Change the adapter's error logging level
 * @dev:	class device struct
 * @buf:	buffer
 *
 * Return value:
 * 	number of bytes printed to buffer
 **/
static ssize_t ipr_store_log_level(struct device *dev,
				   struct device_attribute *attr,
				   const char *buf, size_t count)
{
	struct Scsi_Host *shost = class_to_shost(dev);
	struct ipr_ioa_cfg *ioa_cfg = (struct ipr_ioa_cfg *)shost->hostdata;
	unsigned long lock_flags = 0;

	spin_lock_irqsave(ioa_cfg->host->host_lock, lock_flags);
	ioa_cfg->log_level = simple_strtoul(buf, NULL, 10);
	spin_unlock_irqrestore(ioa_cfg->host->host_lock, lock_flags);
	return strlen(buf);
}

static struct device_attribute ipr_log_level_attr = {
	.attr = {
		.name =		"log_level",
		.mode =		S_IRUGO | S_IWUSR,
	},
	.show = ipr_show_log_level,
	.store = ipr_store_log_level
};

/**
 * ipr_store_diagnostics - IOA Diagnostics interface
 * @dev:	device struct
 * @buf:	buffer
 * @count:	buffer size
 *
 * This function will reset the adapter and wait a reasonable
 * amount of time for any errors that the adapter might log.
 *
 * Return value:
 * 	count on success / other on failure
 **/
static ssize_t ipr_store_diagnostics(struct device *dev,
				     struct device_attribute *attr,
				     const char *buf, size_t count)
{
	struct Scsi_Host *shost = class_to_shost(dev);
	struct ipr_ioa_cfg *ioa_cfg = (struct ipr_ioa_cfg *)shost->hostdata;
	unsigned long lock_flags = 0;
	int rc = count;

	if (!capable(CAP_SYS_ADMIN))
		return -EACCES;

	spin_lock_irqsave(ioa_cfg->host->host_lock, lock_flags);
	while (ioa_cfg->in_reset_reload) {
		spin_unlock_irqrestore(ioa_cfg->host->host_lock, lock_flags);
		wait_event(ioa_cfg->reset_wait_q, !ioa_cfg->in_reset_reload);
		spin_lock_irqsave(ioa_cfg->host->host_lock, lock_flags);
	}

	ioa_cfg->errors_logged = 0;
	ipr_initiate_ioa_reset(ioa_cfg, IPR_SHUTDOWN_NORMAL);

	if (ioa_cfg->in_reset_reload) {
		spin_unlock_irqrestore(ioa_cfg->host->host_lock, lock_flags);
		wait_event(ioa_cfg->reset_wait_q, !ioa_cfg->in_reset_reload);

		/* Wait for a second for any errors to be logged */
		msleep(1000);
	} else {
		spin_unlock_irqrestore(ioa_cfg->host->host_lock, lock_flags);
		return -EIO;
	}

	spin_lock_irqsave(ioa_cfg->host->host_lock, lock_flags);
	if (ioa_cfg->in_reset_reload || ioa_cfg->errors_logged)
		rc = -EIO;
	spin_unlock_irqrestore(ioa_cfg->host->host_lock, lock_flags);

	return rc;
}

static struct device_attribute ipr_diagnostics_attr = {
	.attr = {
		.name =		"run_diagnostics",
		.mode =		S_IWUSR,
	},
	.store = ipr_store_diagnostics
};

/**
 * ipr_show_adapter_state - Show the adapter's state
 * @class_dev:	device struct
 * @buf:	buffer
 *
 * Return value:
 * 	number of bytes printed to buffer
 **/
static ssize_t ipr_show_adapter_state(struct device *dev,
				      struct device_attribute *attr, char *buf)
{
	struct Scsi_Host *shost = class_to_shost(dev);
	struct ipr_ioa_cfg *ioa_cfg = (struct ipr_ioa_cfg *)shost->hostdata;
	unsigned long lock_flags = 0;
	int len;

	spin_lock_irqsave(ioa_cfg->host->host_lock, lock_flags);
	if (ioa_cfg->ioa_is_dead)
		len = snprintf(buf, PAGE_SIZE, "offline\n");
	else
		len = snprintf(buf, PAGE_SIZE, "online\n");
	spin_unlock_irqrestore(ioa_cfg->host->host_lock, lock_flags);
	return len;
}

/**
 * ipr_store_adapter_state - Change adapter state
 * @dev:	device struct
 * @buf:	buffer
 * @count:	buffer size
 *
 * This function will change the adapter's state.
 *
 * Return value:
 * 	count on success / other on failure
 **/
static ssize_t ipr_store_adapter_state(struct device *dev,
				       struct device_attribute *attr,
				       const char *buf, size_t count)
{
	struct Scsi_Host *shost = class_to_shost(dev);
	struct ipr_ioa_cfg *ioa_cfg = (struct ipr_ioa_cfg *)shost->hostdata;
	unsigned long lock_flags;
	int result = count;

	if (!capable(CAP_SYS_ADMIN))
		return -EACCES;

	spin_lock_irqsave(ioa_cfg->host->host_lock, lock_flags);
	if (ioa_cfg->ioa_is_dead && !strncmp(buf, "online", 6)) {
		ioa_cfg->ioa_is_dead = 0;
		ioa_cfg->reset_retries = 0;
		ioa_cfg->in_ioa_bringdown = 0;
		ipr_initiate_ioa_reset(ioa_cfg, IPR_SHUTDOWN_NONE);
	}
	spin_unlock_irqrestore(ioa_cfg->host->host_lock, lock_flags);
	wait_event(ioa_cfg->reset_wait_q, !ioa_cfg->in_reset_reload);

	return result;
}

static struct device_attribute ipr_ioa_state_attr = {
	.attr = {
		.name =		"online_state",
		.mode =		S_IRUGO | S_IWUSR,
	},
	.show = ipr_show_adapter_state,
	.store = ipr_store_adapter_state
};

/**
 * ipr_store_reset_adapter - Reset the adapter
 * @dev:	device struct
 * @buf:	buffer
 * @count:	buffer size
 *
 * This function will reset the adapter.
 *
 * Return value:
 * 	count on success / other on failure
 **/
static ssize_t ipr_store_reset_adapter(struct device *dev,
				       struct device_attribute *attr,
				       const char *buf, size_t count)
{
	struct Scsi_Host *shost = class_to_shost(dev);
	struct ipr_ioa_cfg *ioa_cfg = (struct ipr_ioa_cfg *)shost->hostdata;
	unsigned long lock_flags;
	int result = count;

	if (!capable(CAP_SYS_ADMIN))
		return -EACCES;

	spin_lock_irqsave(ioa_cfg->host->host_lock, lock_flags);
	if (!ioa_cfg->in_reset_reload)
		ipr_initiate_ioa_reset(ioa_cfg, IPR_SHUTDOWN_NORMAL);
	spin_unlock_irqrestore(ioa_cfg->host->host_lock, lock_flags);
	wait_event(ioa_cfg->reset_wait_q, !ioa_cfg->in_reset_reload);

	return result;
}

static struct device_attribute ipr_ioa_reset_attr = {
	.attr = {
		.name =		"reset_host",
		.mode =		S_IWUSR,
	},
	.store = ipr_store_reset_adapter
};

/**
 * ipr_alloc_ucode_buffer - Allocates a microcode download buffer
 * @buf_len:		buffer length
 *
 * Allocates a DMA'able buffer in chunks and assembles a scatter/gather
 * list to use for microcode download
 *
 * Return value:
 * 	pointer to sglist / NULL on failure
 **/
static struct ipr_sglist *ipr_alloc_ucode_buffer(int buf_len)
{
	int sg_size, order, bsize_elem, num_elem, i, j;
	struct ipr_sglist *sglist;
	struct scatterlist *scatterlist;
	struct page *page;

	/* Get the minimum size per scatter/gather element */
	sg_size = buf_len / (IPR_MAX_SGLIST - 1);

	/* Get the actual size per element */
	order = get_order(sg_size);

	/* Determine the actual number of bytes per element */
	bsize_elem = PAGE_SIZE * (1 << order);

	/* Determine the actual number of sg entries needed */
	if (buf_len % bsize_elem)
		num_elem = (buf_len / bsize_elem) + 1;
	else
		num_elem = buf_len / bsize_elem;

	/* Allocate a scatter/gather list for the DMA */
	sglist = kzalloc(sizeof(struct ipr_sglist) +
			 (sizeof(struct scatterlist) * (num_elem - 1)),
			 GFP_KERNEL);

	if (sglist == NULL) {
		ipr_trace;
		return NULL;
	}

	scatterlist = sglist->scatterlist;
	sg_init_table(scatterlist, num_elem);

	sglist->order = order;
	sglist->num_sg = num_elem;

	/* Allocate a bunch of sg elements */
	for (i = 0; i < num_elem; i++) {
		page = alloc_pages(GFP_KERNEL, order);
		if (!page) {
			ipr_trace;

			/* Free up what we already allocated */
			for (j = i - 1; j >= 0; j--)
				__free_pages(sg_page(&scatterlist[j]), order);
			kfree(sglist);
			return NULL;
		}

		sg_set_page(&scatterlist[i], page, 0, 0);
	}

	return sglist;
}

/**
 * ipr_free_ucode_buffer - Frees a microcode download buffer
 * @p_dnld:		scatter/gather list pointer
 *
 * Free a DMA'able ucode download buffer previously allocated with
 * ipr_alloc_ucode_buffer
 *
 * Return value:
 * 	nothing
 **/
static void ipr_free_ucode_buffer(struct ipr_sglist *sglist)
{
	int i;

	for (i = 0; i < sglist->num_sg; i++)
		__free_pages(sg_page(&sglist->scatterlist[i]), sglist->order);

	kfree(sglist);
}

/**
 * ipr_copy_ucode_buffer - Copy user buffer to kernel buffer
 * @sglist:		scatter/gather list pointer
 * @buffer:		buffer pointer
 * @len:		buffer length
 *
 * Copy a microcode image from a user buffer into a buffer allocated by
 * ipr_alloc_ucode_buffer
 *
 * Return value:
 * 	0 on success / other on failure
 **/
static int ipr_copy_ucode_buffer(struct ipr_sglist *sglist,
				 u8 *buffer, u32 len)
{
	int bsize_elem, i, result = 0;
	struct scatterlist *scatterlist;
	void *kaddr;

	/* Determine the actual number of bytes per element */
	bsize_elem = PAGE_SIZE * (1 << sglist->order);

	scatterlist = sglist->scatterlist;

	for (i = 0; i < (len / bsize_elem); i++, buffer += bsize_elem) {
		struct page *page = sg_page(&scatterlist[i]);

		kaddr = kmap(page);
		memcpy(kaddr, buffer, bsize_elem);
		kunmap(page);

		scatterlist[i].length = bsize_elem;

		if (result != 0) {
			ipr_trace;
			return result;
		}
	}

	if (len % bsize_elem) {
		struct page *page = sg_page(&scatterlist[i]);

		kaddr = kmap(page);
		memcpy(kaddr, buffer, len % bsize_elem);
		kunmap(page);

		scatterlist[i].length = len % bsize_elem;
	}

	sglist->buffer_len = len;
	return result;
}

/**
 * ipr_build_ucode_ioadl64 - Build a microcode download IOADL
 * @ipr_cmd:		ipr command struct
 * @sglist:		scatter/gather list
 *
 * Builds a microcode download IOA data list (IOADL).
 *
 **/
static void ipr_build_ucode_ioadl64(struct ipr_cmnd *ipr_cmd,
				    struct ipr_sglist *sglist)
{
	struct ipr_ioarcb *ioarcb = &ipr_cmd->ioarcb;
	struct ipr_ioadl64_desc *ioadl64 = ipr_cmd->i.ioadl64;
	struct scatterlist *scatterlist = sglist->scatterlist;
	int i;

	ipr_cmd->dma_use_sg = sglist->num_dma_sg;
	ioarcb->cmd_pkt.flags_hi |= IPR_FLAGS_HI_WRITE_NOT_READ;
	ioarcb->data_transfer_length = cpu_to_be32(sglist->buffer_len);

	ioarcb->ioadl_len =
		cpu_to_be32(sizeof(struct ipr_ioadl64_desc) * ipr_cmd->dma_use_sg);
	for (i = 0; i < ipr_cmd->dma_use_sg; i++) {
		ioadl64[i].flags = cpu_to_be32(IPR_IOADL_FLAGS_WRITE);
		ioadl64[i].data_len = cpu_to_be32(sg_dma_len(&scatterlist[i]));
		ioadl64[i].address = cpu_to_be64(sg_dma_address(&scatterlist[i]));
	}

	ioadl64[i-1].flags |= cpu_to_be32(IPR_IOADL_FLAGS_LAST);
}

/**
 * ipr_build_ucode_ioadl - Build a microcode download IOADL
 * @ipr_cmd:	ipr command struct
 * @sglist:		scatter/gather list
 *
 * Builds a microcode download IOA data list (IOADL).
 *
 **/
static void ipr_build_ucode_ioadl(struct ipr_cmnd *ipr_cmd,
				  struct ipr_sglist *sglist)
{
	struct ipr_ioarcb *ioarcb = &ipr_cmd->ioarcb;
	struct ipr_ioadl_desc *ioadl = ipr_cmd->i.ioadl;
	struct scatterlist *scatterlist = sglist->scatterlist;
	int i;

	ipr_cmd->dma_use_sg = sglist->num_dma_sg;
	ioarcb->cmd_pkt.flags_hi |= IPR_FLAGS_HI_WRITE_NOT_READ;
	ioarcb->data_transfer_length = cpu_to_be32(sglist->buffer_len);

	ioarcb->ioadl_len =
		cpu_to_be32(sizeof(struct ipr_ioadl_desc) * ipr_cmd->dma_use_sg);

	for (i = 0; i < ipr_cmd->dma_use_sg; i++) {
		ioadl[i].flags_and_data_len =
			cpu_to_be32(IPR_IOADL_FLAGS_WRITE | sg_dma_len(&scatterlist[i]));
		ioadl[i].address =
			cpu_to_be32(sg_dma_address(&scatterlist[i]));
	}

	ioadl[i-1].flags_and_data_len |=
		cpu_to_be32(IPR_IOADL_FLAGS_LAST);
}

/**
 * ipr_update_ioa_ucode - Update IOA's microcode
 * @ioa_cfg:	ioa config struct
 * @sglist:		scatter/gather list
 *
 * Initiate an adapter reset to update the IOA's microcode
 *
 * Return value:
 * 	0 on success / -EIO on failure
 **/
static int ipr_update_ioa_ucode(struct ipr_ioa_cfg *ioa_cfg,
				struct ipr_sglist *sglist)
{
	unsigned long lock_flags;

	spin_lock_irqsave(ioa_cfg->host->host_lock, lock_flags);
	while (ioa_cfg->in_reset_reload) {
		spin_unlock_irqrestore(ioa_cfg->host->host_lock, lock_flags);
		wait_event(ioa_cfg->reset_wait_q, !ioa_cfg->in_reset_reload);
		spin_lock_irqsave(ioa_cfg->host->host_lock, lock_flags);
	}

	if (ioa_cfg->ucode_sglist) {
		spin_unlock_irqrestore(ioa_cfg->host->host_lock, lock_flags);
		dev_err(&ioa_cfg->pdev->dev,
			"Microcode download already in progress\n");
		return -EIO;
	}

	sglist->num_dma_sg = pci_map_sg(ioa_cfg->pdev, sglist->scatterlist,
					sglist->num_sg, DMA_TO_DEVICE);

	if (!sglist->num_dma_sg) {
		spin_unlock_irqrestore(ioa_cfg->host->host_lock, lock_flags);
		dev_err(&ioa_cfg->pdev->dev,
			"Failed to map microcode download buffer!\n");
		return -EIO;
	}

	ioa_cfg->ucode_sglist = sglist;
	ipr_initiate_ioa_reset(ioa_cfg, IPR_SHUTDOWN_NORMAL);
	spin_unlock_irqrestore(ioa_cfg->host->host_lock, lock_flags);
	wait_event(ioa_cfg->reset_wait_q, !ioa_cfg->in_reset_reload);

	spin_lock_irqsave(ioa_cfg->host->host_lock, lock_flags);
	ioa_cfg->ucode_sglist = NULL;
	spin_unlock_irqrestore(ioa_cfg->host->host_lock, lock_flags);
	return 0;
}

/**
 * ipr_store_update_fw - Update the firmware on the adapter
 * @class_dev:	device struct
 * @buf:	buffer
 * @count:	buffer size
 *
 * This function will update the firmware on the adapter.
 *
 * Return value:
 * 	count on success / other on failure
 **/
static ssize_t ipr_store_update_fw(struct device *dev,
				   struct device_attribute *attr,
				   const char *buf, size_t count)
{
	struct Scsi_Host *shost = class_to_shost(dev);
	struct ipr_ioa_cfg *ioa_cfg = (struct ipr_ioa_cfg *)shost->hostdata;
	struct ipr_ucode_image_header *image_hdr;
	const struct firmware *fw_entry;
	struct ipr_sglist *sglist;
	char fname[100];
	char *src;
	int len, result, dnld_size;

	if (!capable(CAP_SYS_ADMIN))
		return -EACCES;

	len = snprintf(fname, 99, "%s", buf);
	fname[len-1] = '\0';

	if (request_firmware(&fw_entry, fname, &ioa_cfg->pdev->dev)) {
		dev_err(&ioa_cfg->pdev->dev, "Firmware file %s not found\n", fname);
		return -EIO;
	}

	image_hdr = (struct ipr_ucode_image_header *)fw_entry->data;

	src = (u8 *)image_hdr + be32_to_cpu(image_hdr->header_length);
	dnld_size = fw_entry->size - be32_to_cpu(image_hdr->header_length);
	sglist = ipr_alloc_ucode_buffer(dnld_size);

	if (!sglist) {
		dev_err(&ioa_cfg->pdev->dev, "Microcode buffer allocation failed\n");
		release_firmware(fw_entry);
		return -ENOMEM;
	}

	result = ipr_copy_ucode_buffer(sglist, src, dnld_size);

	if (result) {
		dev_err(&ioa_cfg->pdev->dev,
			"Microcode buffer copy to DMA buffer failed\n");
		goto out;
	}

	ipr_info("Updating microcode, please be patient.  This may take up to 30 minutes.\n");

	result = ipr_update_ioa_ucode(ioa_cfg, sglist);

	if (!result)
		result = count;
out:
	ipr_free_ucode_buffer(sglist);
	release_firmware(fw_entry);
	return result;
}

static struct device_attribute ipr_update_fw_attr = {
	.attr = {
		.name =		"update_fw",
		.mode =		S_IWUSR,
	},
	.store = ipr_store_update_fw
};

/**
 * ipr_show_fw_type - Show the adapter's firmware type.
 * @dev:	class device struct
 * @buf:	buffer
 *
 * Return value:
 *	number of bytes printed to buffer
 **/
static ssize_t ipr_show_fw_type(struct device *dev,
				struct device_attribute *attr, char *buf)
{
	struct Scsi_Host *shost = class_to_shost(dev);
	struct ipr_ioa_cfg *ioa_cfg = (struct ipr_ioa_cfg *)shost->hostdata;
	unsigned long lock_flags = 0;
	int len;

	spin_lock_irqsave(ioa_cfg->host->host_lock, lock_flags);
	len = snprintf(buf, PAGE_SIZE, "%d\n", ioa_cfg->sis64);
	spin_unlock_irqrestore(ioa_cfg->host->host_lock, lock_flags);
	return len;
}

static struct device_attribute ipr_ioa_fw_type_attr = {
	.attr = {
		.name =		"fw_type",
		.mode =		S_IRUGO,
	},
	.show = ipr_show_fw_type
};

static struct device_attribute *ipr_ioa_attrs[] = {
	&ipr_fw_version_attr,
	&ipr_log_level_attr,
	&ipr_diagnostics_attr,
	&ipr_ioa_state_attr,
	&ipr_ioa_reset_attr,
	&ipr_update_fw_attr,
	&ipr_ioa_fw_type_attr,
	NULL,
};

#ifdef CONFIG_SCSI_IPR_DUMP
/**
 * ipr_read_dump - Dump the adapter
 * @filp:		open sysfs file
 * @kobj:		kobject struct
 * @bin_attr:		bin_attribute struct
 * @buf:		buffer
 * @off:		offset
 * @count:		buffer size
 *
 * Return value:
 *	number of bytes printed to buffer
 **/
static ssize_t ipr_read_dump(struct file *filp, struct kobject *kobj,
			     struct bin_attribute *bin_attr,
			     char *buf, loff_t off, size_t count)
{
	struct device *cdev = container_of(kobj, struct device, kobj);
	struct Scsi_Host *shost = class_to_shost(cdev);
	struct ipr_ioa_cfg *ioa_cfg = (struct ipr_ioa_cfg *)shost->hostdata;
	struct ipr_dump *dump;
	unsigned long lock_flags = 0;
	char *src;
	int len, sdt_end;
	size_t rc = count;

	if (!capable(CAP_SYS_ADMIN))
		return -EACCES;

	spin_lock_irqsave(ioa_cfg->host->host_lock, lock_flags);
	dump = ioa_cfg->dump;

	if (ioa_cfg->sdt_state != DUMP_OBTAINED || !dump) {
		spin_unlock_irqrestore(ioa_cfg->host->host_lock, lock_flags);
		return 0;
	}
	kref_get(&dump->kref);
	spin_unlock_irqrestore(ioa_cfg->host->host_lock, lock_flags);

	if (off > dump->driver_dump.hdr.len) {
		kref_put(&dump->kref, ipr_release_dump);
		return 0;
	}

	if (off + count > dump->driver_dump.hdr.len) {
		count = dump->driver_dump.hdr.len - off;
		rc = count;
	}

	if (count && off < sizeof(dump->driver_dump)) {
		if (off + count > sizeof(dump->driver_dump))
			len = sizeof(dump->driver_dump) - off;
		else
			len = count;
		src = (u8 *)&dump->driver_dump + off;
		memcpy(buf, src, len);
		buf += len;
		off += len;
		count -= len;
	}

	off -= sizeof(dump->driver_dump);

	if (ioa_cfg->sis64)
		sdt_end = offsetof(struct ipr_ioa_dump, sdt.entry) +
			  (be32_to_cpu(dump->ioa_dump.sdt.hdr.num_entries_used) *
			   sizeof(struct ipr_sdt_entry));
	else
		sdt_end = offsetof(struct ipr_ioa_dump, sdt.entry) +
			  (IPR_FMT2_NUM_SDT_ENTRIES * sizeof(struct ipr_sdt_entry));

	if (count && off < sdt_end) {
		if (off + count > sdt_end)
			len = sdt_end - off;
		else
			len = count;
		src = (u8 *)&dump->ioa_dump + off;
		memcpy(buf, src, len);
		buf += len;
		off += len;
		count -= len;
	}

	off -= sdt_end;

	while (count) {
		if ((off & PAGE_MASK) != ((off + count) & PAGE_MASK))
			len = PAGE_ALIGN(off) - off;
		else
			len = count;
		src = (u8 *)dump->ioa_dump.ioa_data[(off & PAGE_MASK) >> PAGE_SHIFT];
		src += off & ~PAGE_MASK;
		memcpy(buf, src, len);
		buf += len;
		off += len;
		count -= len;
	}

	kref_put(&dump->kref, ipr_release_dump);
	return rc;
}

/**
 * ipr_alloc_dump - Prepare for adapter dump
 * @ioa_cfg:	ioa config struct
 *
 * Return value:
 *	0 on success / other on failure
 **/
static int ipr_alloc_dump(struct ipr_ioa_cfg *ioa_cfg)
{
	struct ipr_dump *dump;
	__be32 **ioa_data;
	unsigned long lock_flags = 0;

	dump = kzalloc(sizeof(struct ipr_dump), GFP_KERNEL);

	if (!dump) {
		ipr_err("Dump memory allocation failed\n");
		return -ENOMEM;
	}

	if (ioa_cfg->sis64)
		ioa_data = vmalloc(IPR_FMT3_MAX_NUM_DUMP_PAGES * sizeof(__be32 *));
	else
		ioa_data = vmalloc(IPR_FMT2_MAX_NUM_DUMP_PAGES * sizeof(__be32 *));

	if (!ioa_data) {
		ipr_err("Dump memory allocation failed\n");
		kfree(dump);
		return -ENOMEM;
	}

	dump->ioa_dump.ioa_data = ioa_data;

	kref_init(&dump->kref);
	dump->ioa_cfg = ioa_cfg;

	spin_lock_irqsave(ioa_cfg->host->host_lock, lock_flags);

	if (INACTIVE != ioa_cfg->sdt_state) {
		spin_unlock_irqrestore(ioa_cfg->host->host_lock, lock_flags);
		vfree(dump->ioa_dump.ioa_data);
		kfree(dump);
		return 0;
	}

	ioa_cfg->dump = dump;
	ioa_cfg->sdt_state = WAIT_FOR_DUMP;
	if (ioa_cfg->ioa_is_dead && !ioa_cfg->dump_taken) {
		ioa_cfg->dump_taken = 1;
		schedule_work(&ioa_cfg->work_q);
	}
	spin_unlock_irqrestore(ioa_cfg->host->host_lock, lock_flags);

	return 0;
}

/**
 * ipr_free_dump - Free adapter dump memory
 * @ioa_cfg:	ioa config struct
 *
 * Return value:
 *	0 on success / other on failure
 **/
static int ipr_free_dump(struct ipr_ioa_cfg *ioa_cfg)
{
	struct ipr_dump *dump;
	unsigned long lock_flags = 0;

	ENTER;

	spin_lock_irqsave(ioa_cfg->host->host_lock, lock_flags);
	dump = ioa_cfg->dump;
	if (!dump) {
		spin_unlock_irqrestore(ioa_cfg->host->host_lock, lock_flags);
		return 0;
	}

	ioa_cfg->dump = NULL;
	spin_unlock_irqrestore(ioa_cfg->host->host_lock, lock_flags);

	kref_put(&dump->kref, ipr_release_dump);

	LEAVE;
	return 0;
}

/**
 * ipr_write_dump - Setup dump state of adapter
 * @filp:		open sysfs file
 * @kobj:		kobject struct
 * @bin_attr:		bin_attribute struct
 * @buf:		buffer
 * @off:		offset
 * @count:		buffer size
 *
 * Return value:
 *	number of bytes printed to buffer
 **/
static ssize_t ipr_write_dump(struct file *filp, struct kobject *kobj,
			      struct bin_attribute *bin_attr,
			      char *buf, loff_t off, size_t count)
{
	struct device *cdev = container_of(kobj, struct device, kobj);
	struct Scsi_Host *shost = class_to_shost(cdev);
	struct ipr_ioa_cfg *ioa_cfg = (struct ipr_ioa_cfg *)shost->hostdata;
	int rc;

	if (!capable(CAP_SYS_ADMIN))
		return -EACCES;

	if (buf[0] == '1')
		rc = ipr_alloc_dump(ioa_cfg);
	else if (buf[0] == '0')
		rc = ipr_free_dump(ioa_cfg);
	else
		return -EINVAL;

	if (rc)
		return rc;
	else
		return count;
}

static struct bin_attribute ipr_dump_attr = {
	.attr =	{
		.name = "dump",
		.mode = S_IRUSR | S_IWUSR,
	},
	.size = 0,
	.read = ipr_read_dump,
	.write = ipr_write_dump
};
#else
static int ipr_free_dump(struct ipr_ioa_cfg *ioa_cfg) { return 0; };
#endif

/**
 * ipr_change_queue_depth - Change the device's queue depth
 * @sdev:	scsi device struct
 * @qdepth:	depth to set
 * @reason:	calling context
 *
 * Return value:
 * 	actual depth set
 **/
static int ipr_change_queue_depth(struct scsi_device *sdev, int qdepth,
				  int reason)
{
	struct ipr_ioa_cfg *ioa_cfg = (struct ipr_ioa_cfg *)sdev->host->hostdata;
	struct ipr_resource_entry *res;
	unsigned long lock_flags = 0;

	if (reason != SCSI_QDEPTH_DEFAULT)
		return -EOPNOTSUPP;

	spin_lock_irqsave(ioa_cfg->host->host_lock, lock_flags);
	res = (struct ipr_resource_entry *)sdev->hostdata;

	if (res && ipr_is_gata(res) && qdepth > IPR_MAX_CMD_PER_ATA_LUN)
		qdepth = IPR_MAX_CMD_PER_ATA_LUN;
	spin_unlock_irqrestore(ioa_cfg->host->host_lock, lock_flags);

	scsi_adjust_queue_depth(sdev, scsi_get_tag_type(sdev), qdepth);
	return sdev->queue_depth;
}

/**
 * ipr_change_queue_type - Change the device's queue type
 * @dsev:		scsi device struct
 * @tag_type:	type of tags to use
 *
 * Return value:
 * 	actual queue type set
 **/
static int ipr_change_queue_type(struct scsi_device *sdev, int tag_type)
{
	struct ipr_ioa_cfg *ioa_cfg = (struct ipr_ioa_cfg *)sdev->host->hostdata;
	struct ipr_resource_entry *res;
	unsigned long lock_flags = 0;

	spin_lock_irqsave(ioa_cfg->host->host_lock, lock_flags);
	res = (struct ipr_resource_entry *)sdev->hostdata;

	if (res) {
		if (ipr_is_gscsi(res) && sdev->tagged_supported) {
			/*
			 * We don't bother quiescing the device here since the
			 * adapter firmware does it for us.
			 */
			scsi_set_tag_type(sdev, tag_type);

			if (tag_type)
				scsi_activate_tcq(sdev, sdev->queue_depth);
			else
				scsi_deactivate_tcq(sdev, sdev->queue_depth);
		} else
			tag_type = 0;
	} else
		tag_type = 0;

	spin_unlock_irqrestore(ioa_cfg->host->host_lock, lock_flags);
	return tag_type;
}

/**
 * ipr_show_adapter_handle - Show the adapter's resource handle for this device
 * @dev:	device struct
 * @attr:	device attribute structure
 * @buf:	buffer
 *
 * Return value:
 * 	number of bytes printed to buffer
 **/
static ssize_t ipr_show_adapter_handle(struct device *dev, struct device_attribute *attr, char *buf)
{
	struct scsi_device *sdev = to_scsi_device(dev);
	struct ipr_ioa_cfg *ioa_cfg = (struct ipr_ioa_cfg *)sdev->host->hostdata;
	struct ipr_resource_entry *res;
	unsigned long lock_flags = 0;
	ssize_t len = -ENXIO;

	spin_lock_irqsave(ioa_cfg->host->host_lock, lock_flags);
	res = (struct ipr_resource_entry *)sdev->hostdata;
	if (res)
		len = snprintf(buf, PAGE_SIZE, "%08X\n", res->res_handle);
	spin_unlock_irqrestore(ioa_cfg->host->host_lock, lock_flags);
	return len;
}

static struct device_attribute ipr_adapter_handle_attr = {
	.attr = {
		.name = 	"adapter_handle",
		.mode =		S_IRUSR,
	},
	.show = ipr_show_adapter_handle
};

/**
 * ipr_show_resource_path - Show the resource path or the resource address for
 *			    this device.
 * @dev:	device struct
 * @attr:	device attribute structure
 * @buf:	buffer
 *
 * Return value:
 * 	number of bytes printed to buffer
 **/
static ssize_t ipr_show_resource_path(struct device *dev, struct device_attribute *attr, char *buf)
{
	struct scsi_device *sdev = to_scsi_device(dev);
	struct ipr_ioa_cfg *ioa_cfg = (struct ipr_ioa_cfg *)sdev->host->hostdata;
	struct ipr_resource_entry *res;
	unsigned long lock_flags = 0;
	ssize_t len = -ENXIO;
	char buffer[IPR_MAX_RES_PATH_LENGTH];

	spin_lock_irqsave(ioa_cfg->host->host_lock, lock_flags);
	res = (struct ipr_resource_entry *)sdev->hostdata;
	if (res && ioa_cfg->sis64)
		len = snprintf(buf, PAGE_SIZE, "%s\n",
			       ipr_format_res_path(res->res_path, buffer,
						   sizeof(buffer)));
	else if (res)
		len = snprintf(buf, PAGE_SIZE, "%d:%d:%d:%d\n", ioa_cfg->host->host_no,
			       res->bus, res->target, res->lun);

	spin_unlock_irqrestore(ioa_cfg->host->host_lock, lock_flags);
	return len;
}

static struct device_attribute ipr_resource_path_attr = {
	.attr = {
		.name = 	"resource_path",
		.mode =		S_IRUGO,
	},
	.show = ipr_show_resource_path
};

/**
 * ipr_show_device_id - Show the device_id for this device.
 * @dev:	device struct
 * @attr:	device attribute structure
 * @buf:	buffer
 *
 * Return value:
 *	number of bytes printed to buffer
 **/
static ssize_t ipr_show_device_id(struct device *dev, struct device_attribute *attr, char *buf)
{
	struct scsi_device *sdev = to_scsi_device(dev);
	struct ipr_ioa_cfg *ioa_cfg = (struct ipr_ioa_cfg *)sdev->host->hostdata;
	struct ipr_resource_entry *res;
	unsigned long lock_flags = 0;
	ssize_t len = -ENXIO;

	spin_lock_irqsave(ioa_cfg->host->host_lock, lock_flags);
	res = (struct ipr_resource_entry *)sdev->hostdata;
	if (res && ioa_cfg->sis64)
		len = snprintf(buf, PAGE_SIZE, "0x%llx\n", res->dev_id);
	else if (res)
		len = snprintf(buf, PAGE_SIZE, "0x%llx\n", res->lun_wwn);

	spin_unlock_irqrestore(ioa_cfg->host->host_lock, lock_flags);
	return len;
}

static struct device_attribute ipr_device_id_attr = {
	.attr = {
		.name =		"device_id",
		.mode =		S_IRUGO,
	},
	.show = ipr_show_device_id
};

/**
 * ipr_show_resource_type - Show the resource type for this device.
 * @dev:	device struct
 * @attr:	device attribute structure
 * @buf:	buffer
 *
 * Return value:
 *	number of bytes printed to buffer
 **/
static ssize_t ipr_show_resource_type(struct device *dev, struct device_attribute *attr, char *buf)
{
	struct scsi_device *sdev = to_scsi_device(dev);
	struct ipr_ioa_cfg *ioa_cfg = (struct ipr_ioa_cfg *)sdev->host->hostdata;
	struct ipr_resource_entry *res;
	unsigned long lock_flags = 0;
	ssize_t len = -ENXIO;

	spin_lock_irqsave(ioa_cfg->host->host_lock, lock_flags);
	res = (struct ipr_resource_entry *)sdev->hostdata;

	if (res)
		len = snprintf(buf, PAGE_SIZE, "%x\n", res->type);

	spin_unlock_irqrestore(ioa_cfg->host->host_lock, lock_flags);
	return len;
}

static struct device_attribute ipr_resource_type_attr = {
	.attr = {
		.name =		"resource_type",
		.mode =		S_IRUGO,
	},
	.show = ipr_show_resource_type
};

static struct device_attribute *ipr_dev_attrs[] = {
	&ipr_adapter_handle_attr,
	&ipr_resource_path_attr,
	&ipr_device_id_attr,
	&ipr_resource_type_attr,
	NULL,
};

/**
 * ipr_biosparam - Return the HSC mapping
 * @sdev:			scsi device struct
 * @block_device:	block device pointer
 * @capacity:		capacity of the device
 * @parm:			Array containing returned HSC values.
 *
 * This function generates the HSC parms that fdisk uses.
 * We want to make sure we return something that places partitions
 * on 4k boundaries for best performance with the IOA.
 *
 * Return value:
 * 	0 on success
 **/
static int ipr_biosparam(struct scsi_device *sdev,
			 struct block_device *block_device,
			 sector_t capacity, int *parm)
{
	int heads, sectors;
	sector_t cylinders;

	heads = 128;
	sectors = 32;

	cylinders = capacity;
	sector_div(cylinders, (128 * 32));

	/* return result */
	parm[0] = heads;
	parm[1] = sectors;
	parm[2] = cylinders;

	return 0;
}

/**
 * ipr_find_starget - Find target based on bus/target.
 * @starget:	scsi target struct
 *
 * Return value:
 * 	resource entry pointer if found / NULL if not found
 **/
static struct ipr_resource_entry *ipr_find_starget(struct scsi_target *starget)
{
	struct Scsi_Host *shost = dev_to_shost(&starget->dev);
	struct ipr_ioa_cfg *ioa_cfg = (struct ipr_ioa_cfg *) shost->hostdata;
	struct ipr_resource_entry *res;

	list_for_each_entry(res, &ioa_cfg->used_res_q, queue) {
		if ((res->bus == starget->channel) &&
		    (res->target == starget->id)) {
			return res;
		}
	}

	return NULL;
}

static struct ata_port_info sata_port_info;

/**
 * ipr_target_alloc - Prepare for commands to a SCSI target
 * @starget:	scsi target struct
 *
 * If the device is a SATA device, this function allocates an
 * ATA port with libata, else it does nothing.
 *
 * Return value:
 * 	0 on success / non-0 on failure
 **/
static int ipr_target_alloc(struct scsi_target *starget)
{
	struct Scsi_Host *shost = dev_to_shost(&starget->dev);
	struct ipr_ioa_cfg *ioa_cfg = (struct ipr_ioa_cfg *) shost->hostdata;
	struct ipr_sata_port *sata_port;
	struct ata_port *ap;
	struct ipr_resource_entry *res;
	unsigned long lock_flags;

	spin_lock_irqsave(ioa_cfg->host->host_lock, lock_flags);
	res = ipr_find_starget(starget);
	starget->hostdata = NULL;

	if (res && ipr_is_gata(res)) {
		spin_unlock_irqrestore(ioa_cfg->host->host_lock, lock_flags);
		sata_port = kzalloc(sizeof(*sata_port), GFP_KERNEL);
		if (!sata_port)
			return -ENOMEM;

		ap = ata_sas_port_alloc(&ioa_cfg->ata_host, &sata_port_info, shost);
		if (ap) {
			spin_lock_irqsave(ioa_cfg->host->host_lock, lock_flags);
			sata_port->ioa_cfg = ioa_cfg;
			sata_port->ap = ap;
			sata_port->res = res;

			res->sata_port = sata_port;
			ap->private_data = sata_port;
			starget->hostdata = sata_port;
		} else {
			kfree(sata_port);
			return -ENOMEM;
		}
	}
	spin_unlock_irqrestore(ioa_cfg->host->host_lock, lock_flags);

	return 0;
}

/**
 * ipr_target_destroy - Destroy a SCSI target
 * @starget:	scsi target struct
 *
 * If the device was a SATA device, this function frees the libata
 * ATA port, else it does nothing.
 *
 **/
static void ipr_target_destroy(struct scsi_target *starget)
{
	struct ipr_sata_port *sata_port = starget->hostdata;
	struct Scsi_Host *shost = dev_to_shost(&starget->dev);
	struct ipr_ioa_cfg *ioa_cfg = (struct ipr_ioa_cfg *) shost->hostdata;

	if (ioa_cfg->sis64) {
		if (!ipr_find_starget(starget)) {
			if (starget->channel == IPR_ARRAY_VIRTUAL_BUS)
				clear_bit(starget->id, ioa_cfg->array_ids);
			else if (starget->channel == IPR_VSET_VIRTUAL_BUS)
				clear_bit(starget->id, ioa_cfg->vset_ids);
			else if (starget->channel == 0)
				clear_bit(starget->id, ioa_cfg->target_ids);
		}
	}

	if (sata_port) {
		starget->hostdata = NULL;
		ata_sas_port_destroy(sata_port->ap);
		kfree(sata_port);
	}
}

/**
 * ipr_find_sdev - Find device based on bus/target/lun.
 * @sdev:	scsi device struct
 *
 * Return value:
 * 	resource entry pointer if found / NULL if not found
 **/
static struct ipr_resource_entry *ipr_find_sdev(struct scsi_device *sdev)
{
	struct ipr_ioa_cfg *ioa_cfg = (struct ipr_ioa_cfg *) sdev->host->hostdata;
	struct ipr_resource_entry *res;

	list_for_each_entry(res, &ioa_cfg->used_res_q, queue) {
		if ((res->bus == sdev->channel) &&
		    (res->target == sdev->id) &&
		    (res->lun == sdev->lun))
			return res;
	}

	return NULL;
}

/**
 * ipr_slave_destroy - Unconfigure a SCSI device
 * @sdev:	scsi device struct
 *
 * Return value:
 * 	nothing
 **/
static void ipr_slave_destroy(struct scsi_device *sdev)
{
	struct ipr_resource_entry *res;
	struct ipr_ioa_cfg *ioa_cfg;
	unsigned long lock_flags = 0;

	ioa_cfg = (struct ipr_ioa_cfg *) sdev->host->hostdata;

	spin_lock_irqsave(ioa_cfg->host->host_lock, lock_flags);
	res = (struct ipr_resource_entry *) sdev->hostdata;
	if (res) {
		if (res->sata_port)
			res->sata_port->ap->link.device[0].class = ATA_DEV_NONE;
		sdev->hostdata = NULL;
		res->sdev = NULL;
		res->sata_port = NULL;
	}
	spin_unlock_irqrestore(ioa_cfg->host->host_lock, lock_flags);
}

/**
 * ipr_slave_configure - Configure a SCSI device
 * @sdev:	scsi device struct
 *
 * This function configures the specified scsi device.
 *
 * Return value:
 * 	0 on success
 **/
static int ipr_slave_configure(struct scsi_device *sdev)
{
	struct ipr_ioa_cfg *ioa_cfg = (struct ipr_ioa_cfg *) sdev->host->hostdata;
	struct ipr_resource_entry *res;
	struct ata_port *ap = NULL;
	unsigned long lock_flags = 0;
	char buffer[IPR_MAX_RES_PATH_LENGTH];

	spin_lock_irqsave(ioa_cfg->host->host_lock, lock_flags);
	res = sdev->hostdata;
	if (res) {
		if (ipr_is_af_dasd_device(res))
			sdev->type = TYPE_RAID;
		if (ipr_is_af_dasd_device(res) || ipr_is_ioa_resource(res)) {
			sdev->scsi_level = 4;
			sdev->no_uld_attach = 1;
		}
		if (ipr_is_vset_device(res)) {
			blk_queue_rq_timeout(sdev->request_queue,
					     IPR_VSET_RW_TIMEOUT);
			blk_queue_max_hw_sectors(sdev->request_queue, IPR_VSET_MAX_SECTORS);
		}
		if (ipr_is_gata(res) && res->sata_port)
			ap = res->sata_port->ap;
		spin_unlock_irqrestore(ioa_cfg->host->host_lock, lock_flags);

		if (ap) {
			scsi_adjust_queue_depth(sdev, 0, IPR_MAX_CMD_PER_ATA_LUN);
			ata_sas_slave_configure(sdev, ap);
		} else
			scsi_adjust_queue_depth(sdev, 0, sdev->host->cmd_per_lun);
		if (ioa_cfg->sis64)
			sdev_printk(KERN_INFO, sdev, "Resource path: %s\n",
				    ipr_format_res_path(res->res_path, buffer,
							sizeof(buffer)));
		return 0;
	}
	spin_unlock_irqrestore(ioa_cfg->host->host_lock, lock_flags);
	return 0;
}

/**
 * ipr_ata_slave_alloc - Prepare for commands to a SATA device
 * @sdev:	scsi device struct
 *
 * This function initializes an ATA port so that future commands
 * sent through queuecommand will work.
 *
 * Return value:
 * 	0 on success
 **/
static int ipr_ata_slave_alloc(struct scsi_device *sdev)
{
	struct ipr_sata_port *sata_port = NULL;
	int rc = -ENXIO;

	ENTER;
	if (sdev->sdev_target)
		sata_port = sdev->sdev_target->hostdata;
	if (sata_port) {
		rc = ata_sas_port_init(sata_port->ap);
		if (rc == 0)
			rc = ata_sas_sync_probe(sata_port->ap);
	}

	if (rc)
		ipr_slave_destroy(sdev);

	LEAVE;
	return rc;
}

/**
 * ipr_slave_alloc - Prepare for commands to a device.
 * @sdev:	scsi device struct
 *
 * This function saves a pointer to the resource entry
 * in the scsi device struct if the device exists. We
 * can then use this pointer in ipr_queuecommand when
 * handling new commands.
 *
 * Return value:
 * 	0 on success / -ENXIO if device does not exist
 **/
static int ipr_slave_alloc(struct scsi_device *sdev)
{
	struct ipr_ioa_cfg *ioa_cfg = (struct ipr_ioa_cfg *) sdev->host->hostdata;
	struct ipr_resource_entry *res;
	unsigned long lock_flags;
	int rc = -ENXIO;

	sdev->hostdata = NULL;

	spin_lock_irqsave(ioa_cfg->host->host_lock, lock_flags);

	res = ipr_find_sdev(sdev);
	if (res) {
		res->sdev = sdev;
		res->add_to_ml = 0;
		res->in_erp = 0;
		sdev->hostdata = res;
		if (!ipr_is_naca_model(res))
			res->needs_sync_complete = 1;
		rc = 0;
		if (ipr_is_gata(res)) {
			spin_unlock_irqrestore(ioa_cfg->host->host_lock, lock_flags);
			return ipr_ata_slave_alloc(sdev);
		}
	}

	spin_unlock_irqrestore(ioa_cfg->host->host_lock, lock_flags);

	return rc;
}

/**
 * ipr_eh_host_reset - Reset the host adapter
 * @scsi_cmd:	scsi command struct
 *
 * Return value:
 * 	SUCCESS / FAILED
 **/
static int __ipr_eh_host_reset(struct scsi_cmnd *scsi_cmd)
{
	struct ipr_ioa_cfg *ioa_cfg;
	int rc;

	ENTER;
	ioa_cfg = (struct ipr_ioa_cfg *) scsi_cmd->device->host->hostdata;

	if (!ioa_cfg->in_reset_reload) {
		dev_err(&ioa_cfg->pdev->dev,
			"Adapter being reset as a result of error recovery.\n");

		if (WAIT_FOR_DUMP == ioa_cfg->sdt_state)
			ioa_cfg->sdt_state = GET_DUMP;
	}

	rc = ipr_reset_reload(ioa_cfg, IPR_SHUTDOWN_ABBREV);

	LEAVE;
	return rc;
}

static int ipr_eh_host_reset(struct scsi_cmnd *cmd)
{
	int rc;

	spin_lock_irq(cmd->device->host->host_lock);
	rc = __ipr_eh_host_reset(cmd);
	spin_unlock_irq(cmd->device->host->host_lock);

	return rc;
}

/**
 * ipr_device_reset - Reset the device
 * @ioa_cfg:	ioa config struct
 * @res:		resource entry struct
 *
 * This function issues a device reset to the affected device.
 * If the device is a SCSI device, a LUN reset will be sent
 * to the device first. If that does not work, a target reset
 * will be sent. If the device is a SATA device, a PHY reset will
 * be sent.
 *
 * Return value:
 *	0 on success / non-zero on failure
 **/
static int ipr_device_reset(struct ipr_ioa_cfg *ioa_cfg,
			    struct ipr_resource_entry *res)
{
	struct ipr_cmnd *ipr_cmd;
	struct ipr_ioarcb *ioarcb;
	struct ipr_cmd_pkt *cmd_pkt;
	struct ipr_ioarcb_ata_regs *regs;
	u32 ioasc;

	ENTER;
	ipr_cmd = ipr_get_free_ipr_cmnd(ioa_cfg);
	ioarcb = &ipr_cmd->ioarcb;
	cmd_pkt = &ioarcb->cmd_pkt;

	if (ipr_cmd->ioa_cfg->sis64) {
		regs = &ipr_cmd->i.ata_ioadl.regs;
		ioarcb->add_cmd_parms_offset = cpu_to_be16(sizeof(*ioarcb));
	} else
		regs = &ioarcb->u.add_data.u.regs;

	ioarcb->res_handle = res->res_handle;
	cmd_pkt->request_type = IPR_RQTYPE_IOACMD;
	cmd_pkt->cdb[0] = IPR_RESET_DEVICE;
	if (ipr_is_gata(res)) {
		cmd_pkt->cdb[2] = IPR_ATA_PHY_RESET;
		ioarcb->add_cmd_parms_len = cpu_to_be16(sizeof(regs->flags));
		regs->flags |= IPR_ATA_FLAG_STATUS_ON_GOOD_COMPLETION;
	}

	ipr_send_blocking_cmd(ipr_cmd, ipr_timeout, IPR_DEVICE_RESET_TIMEOUT);
	ioasc = be32_to_cpu(ipr_cmd->s.ioasa.hdr.ioasc);
	list_add_tail(&ipr_cmd->queue, &ioa_cfg->free_q);
	if (ipr_is_gata(res) && res->sata_port && ioasc != IPR_IOASC_IOA_WAS_RESET) {
		if (ipr_cmd->ioa_cfg->sis64)
			memcpy(&res->sata_port->ioasa, &ipr_cmd->s.ioasa64.u.gata,
			       sizeof(struct ipr_ioasa_gata));
		else
			memcpy(&res->sata_port->ioasa, &ipr_cmd->s.ioasa.u.gata,
			       sizeof(struct ipr_ioasa_gata));
	}

	LEAVE;
	return IPR_IOASC_SENSE_KEY(ioasc) ? -EIO : 0;
}

/**
 * ipr_sata_reset - Reset the SATA port
 * @link:	SATA link to reset
 * @classes:	class of the attached device
 *
 * This function issues a SATA phy reset to the affected ATA link.
 *
 * Return value:
 *	0 on success / non-zero on failure
 **/
static int ipr_sata_reset(struct ata_link *link, unsigned int *classes,
				unsigned long deadline)
{
	struct ipr_sata_port *sata_port = link->ap->private_data;
	struct ipr_ioa_cfg *ioa_cfg = sata_port->ioa_cfg;
	struct ipr_resource_entry *res;
	unsigned long lock_flags = 0;
	int rc = -ENXIO;

	ENTER;
	spin_lock_irqsave(ioa_cfg->host->host_lock, lock_flags);
	while (ioa_cfg->in_reset_reload) {
		spin_unlock_irqrestore(ioa_cfg->host->host_lock, lock_flags);
		wait_event(ioa_cfg->reset_wait_q, !ioa_cfg->in_reset_reload);
		spin_lock_irqsave(ioa_cfg->host->host_lock, lock_flags);
	}

	res = sata_port->res;
	if (res) {
		rc = ipr_device_reset(ioa_cfg, res);
		*classes = res->ata_class;
	}

	spin_unlock_irqrestore(ioa_cfg->host->host_lock, lock_flags);
	LEAVE;
	return rc;
}

/**
 * ipr_eh_dev_reset - Reset the device
 * @scsi_cmd:	scsi command struct
 *
 * This function issues a device reset to the affected device.
 * A LUN reset will be sent to the device first. If that does
 * not work, a target reset will be sent.
 *
 * Return value:
 *	SUCCESS / FAILED
 **/
static int __ipr_eh_dev_reset(struct scsi_cmnd *scsi_cmd)
{
	struct ipr_cmnd *ipr_cmd;
	struct ipr_ioa_cfg *ioa_cfg;
	struct ipr_resource_entry *res;
	struct ata_port *ap;
	int rc = 0;

	ENTER;
	ioa_cfg = (struct ipr_ioa_cfg *) scsi_cmd->device->host->hostdata;
	res = scsi_cmd->device->hostdata;

	if (!res)
		return FAILED;

	/*
	 * If we are currently going through reset/reload, return failed. This will force the
	 * mid-layer to call ipr_eh_host_reset, which will then go to sleep and wait for the
	 * reset to complete
	 */
	if (ioa_cfg->in_reset_reload)
		return FAILED;
	if (ioa_cfg->ioa_is_dead)
		return FAILED;

	list_for_each_entry(ipr_cmd, &ioa_cfg->pending_q, queue) {
		if (ipr_cmd->ioarcb.res_handle == res->res_handle) {
			if (ipr_cmd->scsi_cmd)
				ipr_cmd->done = ipr_scsi_eh_done;
			if (ipr_cmd->qc)
				ipr_cmd->done = ipr_sata_eh_done;
			if (ipr_cmd->qc && !(ipr_cmd->qc->flags & ATA_QCFLAG_FAILED)) {
				ipr_cmd->qc->err_mask |= AC_ERR_TIMEOUT;
				ipr_cmd->qc->flags |= ATA_QCFLAG_FAILED;
			}
		}
	}

	res->resetting_device = 1;
	scmd_printk(KERN_ERR, scsi_cmd, "Resetting device\n");

	if (ipr_is_gata(res) && res->sata_port) {
		ap = res->sata_port->ap;
		spin_unlock_irq(scsi_cmd->device->host->host_lock);
		ata_std_error_handler(ap);
		spin_lock_irq(scsi_cmd->device->host->host_lock);

		list_for_each_entry(ipr_cmd, &ioa_cfg->pending_q, queue) {
			if (ipr_cmd->ioarcb.res_handle == res->res_handle) {
				rc = -EIO;
				break;
			}
		}
	} else
		rc = ipr_device_reset(ioa_cfg, res);
	res->resetting_device = 0;

	LEAVE;
	return rc ? FAILED : SUCCESS;
}

static int ipr_eh_dev_reset(struct scsi_cmnd *cmd)
{
	int rc;

	spin_lock_irq(cmd->device->host->host_lock);
	rc = __ipr_eh_dev_reset(cmd);
	spin_unlock_irq(cmd->device->host->host_lock);

	return rc;
}

/**
 * ipr_bus_reset_done - Op done function for bus reset.
 * @ipr_cmd:	ipr command struct
 *
 * This function is the op done function for a bus reset
 *
 * Return value:
 * 	none
 **/
static void ipr_bus_reset_done(struct ipr_cmnd *ipr_cmd)
{
	struct ipr_ioa_cfg *ioa_cfg = ipr_cmd->ioa_cfg;
	struct ipr_resource_entry *res;

	ENTER;
	if (!ioa_cfg->sis64)
		list_for_each_entry(res, &ioa_cfg->used_res_q, queue) {
			if (res->res_handle == ipr_cmd->ioarcb.res_handle) {
				scsi_report_bus_reset(ioa_cfg->host, res->bus);
				break;
			}
		}

	/*
	 * If abort has not completed, indicate the reset has, else call the
	 * abort's done function to wake the sleeping eh thread
	 */
	if (ipr_cmd->sibling->sibling)
		ipr_cmd->sibling->sibling = NULL;
	else
		ipr_cmd->sibling->done(ipr_cmd->sibling);

	list_add_tail(&ipr_cmd->queue, &ioa_cfg->free_q);
	LEAVE;
}

/**
 * ipr_abort_timeout - An abort task has timed out
 * @ipr_cmd:	ipr command struct
 *
 * This function handles when an abort task times out. If this
 * happens we issue a bus reset since we have resources tied
 * up that must be freed before returning to the midlayer.
 *
 * Return value:
 *	none
 **/
static void ipr_abort_timeout(struct ipr_cmnd *ipr_cmd)
{
	struct ipr_cmnd *reset_cmd;
	struct ipr_ioa_cfg *ioa_cfg = ipr_cmd->ioa_cfg;
	struct ipr_cmd_pkt *cmd_pkt;
	unsigned long lock_flags = 0;

	ENTER;
	spin_lock_irqsave(ioa_cfg->host->host_lock, lock_flags);
	if (ipr_cmd->completion.done || ioa_cfg->in_reset_reload) {
		spin_unlock_irqrestore(ioa_cfg->host->host_lock, lock_flags);
		return;
	}

	sdev_printk(KERN_ERR, ipr_cmd->u.sdev, "Abort timed out. Resetting bus.\n");
	reset_cmd = ipr_get_free_ipr_cmnd(ioa_cfg);
	ipr_cmd->sibling = reset_cmd;
	reset_cmd->sibling = ipr_cmd;
	reset_cmd->ioarcb.res_handle = ipr_cmd->ioarcb.res_handle;
	cmd_pkt = &reset_cmd->ioarcb.cmd_pkt;
	cmd_pkt->request_type = IPR_RQTYPE_IOACMD;
	cmd_pkt->cdb[0] = IPR_RESET_DEVICE;
	cmd_pkt->cdb[2] = IPR_RESET_TYPE_SELECT | IPR_BUS_RESET;

	ipr_do_req(reset_cmd, ipr_bus_reset_done, ipr_timeout, IPR_DEVICE_RESET_TIMEOUT);
	spin_unlock_irqrestore(ioa_cfg->host->host_lock, lock_flags);
	LEAVE;
}

/**
 * ipr_cancel_op - Cancel specified op
 * @scsi_cmd:	scsi command struct
 *
 * This function cancels specified op.
 *
 * Return value:
 *	SUCCESS / FAILED
 **/
static int ipr_cancel_op(struct scsi_cmnd *scsi_cmd)
{
	struct ipr_cmnd *ipr_cmd;
	struct ipr_ioa_cfg *ioa_cfg;
	struct ipr_resource_entry *res;
	struct ipr_cmd_pkt *cmd_pkt;
	u32 ioasc, int_reg;
	int op_found = 0;

	ENTER;
	ioa_cfg = (struct ipr_ioa_cfg *)scsi_cmd->device->host->hostdata;
	res = scsi_cmd->device->hostdata;

	/* If we are currently going through reset/reload, return failed.
	 * This will force the mid-layer to call ipr_eh_host_reset,
	 * which will then go to sleep and wait for the reset to complete
	 */
	if (ioa_cfg->in_reset_reload || ioa_cfg->ioa_is_dead)
		return FAILED;
	if (!res)
		return FAILED;

	/*
	 * If we are aborting a timed out op, chances are that the timeout was caused
	 * by a still not detected EEH error. In such cases, reading a register will
	 * trigger the EEH recovery infrastructure.
	 */
	int_reg = readl(ioa_cfg->regs.sense_interrupt_reg);

	if (!ipr_is_gscsi(res))
		return FAILED;

	list_for_each_entry(ipr_cmd, &ioa_cfg->pending_q, queue) {
		if (ipr_cmd->scsi_cmd == scsi_cmd) {
			ipr_cmd->done = ipr_scsi_eh_done;
			op_found = 1;
			break;
		}
	}

	if (!op_found)
		return SUCCESS;

	ipr_cmd = ipr_get_free_ipr_cmnd(ioa_cfg);
	ipr_cmd->ioarcb.res_handle = res->res_handle;
	cmd_pkt = &ipr_cmd->ioarcb.cmd_pkt;
	cmd_pkt->request_type = IPR_RQTYPE_IOACMD;
	cmd_pkt->cdb[0] = IPR_CANCEL_ALL_REQUESTS;
	ipr_cmd->u.sdev = scsi_cmd->device;

	scmd_printk(KERN_ERR, scsi_cmd, "Aborting command: %02X\n",
		    scsi_cmd->cmnd[0]);
	ipr_send_blocking_cmd(ipr_cmd, ipr_abort_timeout, IPR_CANCEL_ALL_TIMEOUT);
	ioasc = be32_to_cpu(ipr_cmd->s.ioasa.hdr.ioasc);

	/*
	 * If the abort task timed out and we sent a bus reset, we will get
	 * one the following responses to the abort
	 */
	if (ioasc == IPR_IOASC_BUS_WAS_RESET || ioasc == IPR_IOASC_SYNC_REQUIRED) {
		ioasc = 0;
		ipr_trace;
	}

	list_add_tail(&ipr_cmd->queue, &ioa_cfg->free_q);
	if (!ipr_is_naca_model(res))
		res->needs_sync_complete = 1;

	LEAVE;
	return IPR_IOASC_SENSE_KEY(ioasc) ? FAILED : SUCCESS;
}

/**
 * ipr_eh_abort - Abort a single op
 * @scsi_cmd:	scsi command struct
 *
 * Return value:
 * 	SUCCESS / FAILED
 **/
static int ipr_eh_abort(struct scsi_cmnd *scsi_cmd)
{
	unsigned long flags;
	int rc;

	ENTER;

	spin_lock_irqsave(scsi_cmd->device->host->host_lock, flags);
	rc = ipr_cancel_op(scsi_cmd);
	spin_unlock_irqrestore(scsi_cmd->device->host->host_lock, flags);

	LEAVE;
	return rc;
}

/**
 * ipr_handle_other_interrupt - Handle "other" interrupts
 * @ioa_cfg:	ioa config struct
 * @int_reg:	interrupt register
 *
 * Return value:
 * 	IRQ_NONE / IRQ_HANDLED
 **/
static irqreturn_t ipr_handle_other_interrupt(struct ipr_ioa_cfg *ioa_cfg,
					      u32 int_reg)
{
	irqreturn_t rc = IRQ_HANDLED;
	u32 int_mask_reg;

	int_mask_reg = readl(ioa_cfg->regs.sense_interrupt_mask_reg32);
	int_reg &= ~int_mask_reg;

	/* If an interrupt on the adapter did not occur, ignore it.
	 * Or in the case of SIS 64, check for a stage change interrupt.
	 */
	if ((int_reg & IPR_PCII_OPER_INTERRUPTS) == 0) {
		if (ioa_cfg->sis64) {
			int_mask_reg = readl(ioa_cfg->regs.sense_interrupt_mask_reg);
			int_reg = readl(ioa_cfg->regs.sense_interrupt_reg) & ~int_mask_reg;
			if (int_reg & IPR_PCII_IPL_STAGE_CHANGE) {

				/* clear stage change */
				writel(IPR_PCII_IPL_STAGE_CHANGE, ioa_cfg->regs.clr_interrupt_reg);
				int_reg = readl(ioa_cfg->regs.sense_interrupt_reg) & ~int_mask_reg;
				list_del(&ioa_cfg->reset_cmd->queue);
				del_timer(&ioa_cfg->reset_cmd->timer);
				ipr_reset_ioa_job(ioa_cfg->reset_cmd);
				return IRQ_HANDLED;
			}
		}

		return IRQ_NONE;
	}

	if (int_reg & IPR_PCII_IOA_TRANS_TO_OPER) {
		/* Mask the interrupt */
		writel(IPR_PCII_IOA_TRANS_TO_OPER, ioa_cfg->regs.set_interrupt_mask_reg);

		/* Clear the interrupt */
		writel(IPR_PCII_IOA_TRANS_TO_OPER, ioa_cfg->regs.clr_interrupt_reg);
		int_reg = readl(ioa_cfg->regs.sense_interrupt_reg);

		list_del(&ioa_cfg->reset_cmd->queue);
		del_timer(&ioa_cfg->reset_cmd->timer);
		ipr_reset_ioa_job(ioa_cfg->reset_cmd);
	} else if ((int_reg & IPR_PCII_HRRQ_UPDATED) == int_reg) {
		if (ioa_cfg->clear_isr) {
			if (ipr_debug && printk_ratelimit())
				dev_err(&ioa_cfg->pdev->dev,
					"Spurious interrupt detected. 0x%08X\n", int_reg);
			writel(IPR_PCII_HRRQ_UPDATED, ioa_cfg->regs.clr_interrupt_reg32);
			int_reg = readl(ioa_cfg->regs.sense_interrupt_reg32);
			return IRQ_NONE;
		}
	} else {
		if (int_reg & IPR_PCII_IOA_UNIT_CHECKED)
			ioa_cfg->ioa_unit_checked = 1;
		else
			dev_err(&ioa_cfg->pdev->dev,
				"Permanent IOA failure. 0x%08X\n", int_reg);

		if (WAIT_FOR_DUMP == ioa_cfg->sdt_state)
			ioa_cfg->sdt_state = GET_DUMP;

		ipr_mask_and_clear_interrupts(ioa_cfg, ~0);
		ipr_initiate_ioa_reset(ioa_cfg, IPR_SHUTDOWN_NONE);
	}

	return rc;
}

/**
 * ipr_isr_eh - Interrupt service routine error handler
 * @ioa_cfg:	ioa config struct
 * @msg:	message to log
 *
 * Return value:
 * 	none
 **/
static void ipr_isr_eh(struct ipr_ioa_cfg *ioa_cfg, char *msg)
{
	ioa_cfg->errors_logged++;
	dev_err(&ioa_cfg->pdev->dev, "%s\n", msg);

	if (WAIT_FOR_DUMP == ioa_cfg->sdt_state)
		ioa_cfg->sdt_state = GET_DUMP;

	ipr_initiate_ioa_reset(ioa_cfg, IPR_SHUTDOWN_NONE);
}

/**
 * ipr_isr - Interrupt service routine
 * @irq:	irq number
 * @devp:	pointer to ioa config struct
 *
 * Return value:
 * 	IRQ_NONE / IRQ_HANDLED
 **/
static irqreturn_t ipr_isr(int irq, void *devp)
{
	struct ipr_ioa_cfg *ioa_cfg = (struct ipr_ioa_cfg *)devp;
	unsigned long lock_flags = 0;
	u32 int_reg = 0;
	u32 ioasc;
	u16 cmd_index;
	int num_hrrq = 0;
	int irq_none = 0;
	struct ipr_cmnd *ipr_cmd, *temp;
	irqreturn_t rc = IRQ_NONE;
	LIST_HEAD(doneq);

	spin_lock_irqsave(ioa_cfg->host->host_lock, lock_flags);

	/* If interrupts are disabled, ignore the interrupt */
	if (!ioa_cfg->allow_interrupts) {
		spin_unlock_irqrestore(ioa_cfg->host->host_lock, lock_flags);
		return IRQ_NONE;
	}

	while (1) {
		ipr_cmd = NULL;

		while ((be32_to_cpu(*ioa_cfg->hrrq_curr) & IPR_HRRQ_TOGGLE_BIT) ==
		       ioa_cfg->toggle_bit) {

			cmd_index = (be32_to_cpu(*ioa_cfg->hrrq_curr) &
				     IPR_HRRQ_REQ_RESP_HANDLE_MASK) >> IPR_HRRQ_REQ_RESP_HANDLE_SHIFT;

			if (unlikely(cmd_index >= IPR_NUM_CMD_BLKS)) {
				ipr_isr_eh(ioa_cfg, "Invalid response handle from IOA");
				rc = IRQ_HANDLED;
				goto unlock_out;
			}

			ipr_cmd = ioa_cfg->ipr_cmnd_list[cmd_index];

			ioasc = be32_to_cpu(ipr_cmd->s.ioasa.hdr.ioasc);

			ipr_trc_hook(ipr_cmd, IPR_TRACE_FINISH, ioasc);

			list_move_tail(&ipr_cmd->queue, &doneq);

			rc = IRQ_HANDLED;

			if (ioa_cfg->hrrq_curr < ioa_cfg->hrrq_end) {
				ioa_cfg->hrrq_curr++;
			} else {
				ioa_cfg->hrrq_curr = ioa_cfg->hrrq_start;
				ioa_cfg->toggle_bit ^= 1u;
			}
		}

		if (ipr_cmd && !ioa_cfg->clear_isr)
			break;

		if (ipr_cmd != NULL) {
			/* Clear the PCI interrupt */
			num_hrrq = 0;
			do {
				writel(IPR_PCII_HRRQ_UPDATED, ioa_cfg->regs.clr_interrupt_reg32);
				int_reg = readl(ioa_cfg->regs.sense_interrupt_reg32);
			} while (int_reg & IPR_PCII_HRRQ_UPDATED &&
					num_hrrq++ < IPR_MAX_HRRQ_RETRIES);

		} else if (rc == IRQ_NONE && irq_none == 0) {
			int_reg = readl(ioa_cfg->regs.sense_interrupt_reg32);
			irq_none++;
		} else if (num_hrrq == IPR_MAX_HRRQ_RETRIES &&
			   int_reg & IPR_PCII_HRRQ_UPDATED) {
			ipr_isr_eh(ioa_cfg, "Error clearing HRRQ");
			rc = IRQ_HANDLED;
			goto unlock_out;
		} else
			break;
	}

	if (unlikely(rc == IRQ_NONE))
		rc = ipr_handle_other_interrupt(ioa_cfg, int_reg);

unlock_out:
	spin_unlock_irqrestore(ioa_cfg->host->host_lock, lock_flags);
	list_for_each_entry_safe(ipr_cmd, temp, &doneq, queue) {
		list_del(&ipr_cmd->queue);
		del_timer(&ipr_cmd->timer);
		ipr_cmd->fast_done(ipr_cmd);
	}

	return rc;
}

/**
 * ipr_build_ioadl64 - Build a scatter/gather list and map the buffer
 * @ioa_cfg:	ioa config struct
 * @ipr_cmd:	ipr command struct
 *
 * Return value:
 * 	0 on success / -1 on failure
 **/
static int ipr_build_ioadl64(struct ipr_ioa_cfg *ioa_cfg,
			     struct ipr_cmnd *ipr_cmd)
{
	int i, nseg;
	struct scatterlist *sg;
	u32 length;
	u32 ioadl_flags = 0;
	struct scsi_cmnd *scsi_cmd = ipr_cmd->scsi_cmd;
	struct ipr_ioarcb *ioarcb = &ipr_cmd->ioarcb;
	struct ipr_ioadl64_desc *ioadl64 = ipr_cmd->i.ioadl64;

	length = scsi_bufflen(scsi_cmd);
	if (!length)
		return 0;

	nseg = scsi_dma_map(scsi_cmd);
	if (nseg < 0) {
		if (printk_ratelimit())
			dev_err(&ioa_cfg->pdev->dev, "pci_map_sg failed!\n");
		return -1;
	}

	ipr_cmd->dma_use_sg = nseg;

	ioarcb->data_transfer_length = cpu_to_be32(length);
	ioarcb->ioadl_len =
		cpu_to_be32(sizeof(struct ipr_ioadl64_desc) * ipr_cmd->dma_use_sg);

	if (scsi_cmd->sc_data_direction == DMA_TO_DEVICE) {
		ioadl_flags = IPR_IOADL_FLAGS_WRITE;
		ioarcb->cmd_pkt.flags_hi |= IPR_FLAGS_HI_WRITE_NOT_READ;
	} else if (scsi_cmd->sc_data_direction == DMA_FROM_DEVICE)
		ioadl_flags = IPR_IOADL_FLAGS_READ;

	scsi_for_each_sg(scsi_cmd, sg, ipr_cmd->dma_use_sg, i) {
		ioadl64[i].flags = cpu_to_be32(ioadl_flags);
		ioadl64[i].data_len = cpu_to_be32(sg_dma_len(sg));
		ioadl64[i].address = cpu_to_be64(sg_dma_address(sg));
	}

	ioadl64[i-1].flags |= cpu_to_be32(IPR_IOADL_FLAGS_LAST);
	return 0;
}

/**
 * ipr_build_ioadl - Build a scatter/gather list and map the buffer
 * @ioa_cfg:	ioa config struct
 * @ipr_cmd:	ipr command struct
 *
 * Return value:
 * 	0 on success / -1 on failure
 **/
static int ipr_build_ioadl(struct ipr_ioa_cfg *ioa_cfg,
			   struct ipr_cmnd *ipr_cmd)
{
	int i, nseg;
	struct scatterlist *sg;
	u32 length;
	u32 ioadl_flags = 0;
	struct scsi_cmnd *scsi_cmd = ipr_cmd->scsi_cmd;
	struct ipr_ioarcb *ioarcb = &ipr_cmd->ioarcb;
	struct ipr_ioadl_desc *ioadl = ipr_cmd->i.ioadl;

	length = scsi_bufflen(scsi_cmd);
	if (!length)
		return 0;

	nseg = scsi_dma_map(scsi_cmd);
	if (nseg < 0) {
		dev_err(&ioa_cfg->pdev->dev, "pci_map_sg failed!\n");
		return -1;
	}

	ipr_cmd->dma_use_sg = nseg;

	if (scsi_cmd->sc_data_direction == DMA_TO_DEVICE) {
		ioadl_flags = IPR_IOADL_FLAGS_WRITE;
		ioarcb->cmd_pkt.flags_hi |= IPR_FLAGS_HI_WRITE_NOT_READ;
		ioarcb->data_transfer_length = cpu_to_be32(length);
		ioarcb->ioadl_len =
			cpu_to_be32(sizeof(struct ipr_ioadl_desc) * ipr_cmd->dma_use_sg);
	} else if (scsi_cmd->sc_data_direction == DMA_FROM_DEVICE) {
		ioadl_flags = IPR_IOADL_FLAGS_READ;
		ioarcb->read_data_transfer_length = cpu_to_be32(length);
		ioarcb->read_ioadl_len =
			cpu_to_be32(sizeof(struct ipr_ioadl_desc) * ipr_cmd->dma_use_sg);
	}

	if (ipr_cmd->dma_use_sg <= ARRAY_SIZE(ioarcb->u.add_data.u.ioadl)) {
		ioadl = ioarcb->u.add_data.u.ioadl;
		ioarcb->write_ioadl_addr = cpu_to_be32((ipr_cmd->dma_addr) +
				    offsetof(struct ipr_ioarcb, u.add_data));
		ioarcb->read_ioadl_addr = ioarcb->write_ioadl_addr;
	}

	scsi_for_each_sg(scsi_cmd, sg, ipr_cmd->dma_use_sg, i) {
		ioadl[i].flags_and_data_len =
			cpu_to_be32(ioadl_flags | sg_dma_len(sg));
		ioadl[i].address = cpu_to_be32(sg_dma_address(sg));
	}

	ioadl[i-1].flags_and_data_len |= cpu_to_be32(IPR_IOADL_FLAGS_LAST);
	return 0;
}

/**
 * ipr_get_task_attributes - Translate SPI Q-Tag to task attributes
 * @scsi_cmd:	scsi command struct
 *
 * Return value:
 * 	task attributes
 **/
static u8 ipr_get_task_attributes(struct scsi_cmnd *scsi_cmd)
{
	u8 tag[2];
	u8 rc = IPR_FLAGS_LO_UNTAGGED_TASK;

	if (scsi_populate_tag_msg(scsi_cmd, tag)) {
		switch (tag[0]) {
		case MSG_SIMPLE_TAG:
			rc = IPR_FLAGS_LO_SIMPLE_TASK;
			break;
		case MSG_HEAD_TAG:
			rc = IPR_FLAGS_LO_HEAD_OF_Q_TASK;
			break;
		case MSG_ORDERED_TAG:
			rc = IPR_FLAGS_LO_ORDERED_TASK;
			break;
		};
	}

	return rc;
}

/**
 * ipr_erp_done - Process completion of ERP for a device
 * @ipr_cmd:		ipr command struct
 *
 * This function copies the sense buffer into the scsi_cmd
 * struct and pushes the scsi_done function.
 *
 * Return value:
 * 	nothing
 **/
static void ipr_erp_done(struct ipr_cmnd *ipr_cmd)
{
	struct scsi_cmnd *scsi_cmd = ipr_cmd->scsi_cmd;
	struct ipr_resource_entry *res = scsi_cmd->device->hostdata;
	struct ipr_ioa_cfg *ioa_cfg = ipr_cmd->ioa_cfg;
	u32 ioasc = be32_to_cpu(ipr_cmd->s.ioasa.hdr.ioasc);

	if (IPR_IOASC_SENSE_KEY(ioasc) > 0) {
		scsi_cmd->result |= (DID_ERROR << 16);
		scmd_printk(KERN_ERR, scsi_cmd,
			    "Request Sense failed with IOASC: 0x%08X\n", ioasc);
	} else {
		memcpy(scsi_cmd->sense_buffer, ipr_cmd->sense_buffer,
		       SCSI_SENSE_BUFFERSIZE);
	}

	if (res) {
		if (!ipr_is_naca_model(res))
			res->needs_sync_complete = 1;
		res->in_erp = 0;
	}
	scsi_dma_unmap(ipr_cmd->scsi_cmd);
	list_add_tail(&ipr_cmd->queue, &ioa_cfg->free_q);
	scsi_cmd->scsi_done(scsi_cmd);
}

/**
 * ipr_reinit_ipr_cmnd_for_erp - Re-initialize a cmnd block to be used for ERP
 * @ipr_cmd:	ipr command struct
 *
 * Return value:
 * 	none
 **/
static void ipr_reinit_ipr_cmnd_for_erp(struct ipr_cmnd *ipr_cmd)
{
	struct ipr_ioarcb *ioarcb = &ipr_cmd->ioarcb;
	struct ipr_ioasa *ioasa = &ipr_cmd->s.ioasa;
	dma_addr_t dma_addr = ipr_cmd->dma_addr;

	memset(&ioarcb->cmd_pkt, 0, sizeof(struct ipr_cmd_pkt));
	ioarcb->data_transfer_length = 0;
	ioarcb->read_data_transfer_length = 0;
	ioarcb->ioadl_len = 0;
	ioarcb->read_ioadl_len = 0;
	ioasa->hdr.ioasc = 0;
	ioasa->hdr.residual_data_len = 0;

	if (ipr_cmd->ioa_cfg->sis64)
		ioarcb->u.sis64_addr_data.data_ioadl_addr =
			cpu_to_be64(dma_addr + offsetof(struct ipr_cmnd, i.ioadl64));
	else {
		ioarcb->write_ioadl_addr =
			cpu_to_be32(dma_addr + offsetof(struct ipr_cmnd, i.ioadl));
		ioarcb->read_ioadl_addr = ioarcb->write_ioadl_addr;
	}
}

/**
 * ipr_erp_request_sense - Send request sense to a device
 * @ipr_cmd:	ipr command struct
 *
 * This function sends a request sense to a device as a result
 * of a check condition.
 *
 * Return value:
 * 	nothing
 **/
static void ipr_erp_request_sense(struct ipr_cmnd *ipr_cmd)
{
	struct ipr_cmd_pkt *cmd_pkt = &ipr_cmd->ioarcb.cmd_pkt;
	u32 ioasc = be32_to_cpu(ipr_cmd->s.ioasa.hdr.ioasc);

	if (IPR_IOASC_SENSE_KEY(ioasc) > 0) {
		ipr_erp_done(ipr_cmd);
		return;
	}

	ipr_reinit_ipr_cmnd_for_erp(ipr_cmd);

	cmd_pkt->request_type = IPR_RQTYPE_SCSICDB;
	cmd_pkt->cdb[0] = REQUEST_SENSE;
	cmd_pkt->cdb[4] = SCSI_SENSE_BUFFERSIZE;
	cmd_pkt->flags_hi |= IPR_FLAGS_HI_SYNC_OVERRIDE;
	cmd_pkt->flags_hi |= IPR_FLAGS_HI_NO_ULEN_CHK;
	cmd_pkt->timeout = cpu_to_be16(IPR_REQUEST_SENSE_TIMEOUT / HZ);

	ipr_init_ioadl(ipr_cmd, ipr_cmd->sense_buffer_dma,
		       SCSI_SENSE_BUFFERSIZE, IPR_IOADL_FLAGS_READ_LAST);

	ipr_do_req(ipr_cmd, ipr_erp_done, ipr_timeout,
		   IPR_REQUEST_SENSE_TIMEOUT * 2);
}

/**
 * ipr_erp_cancel_all - Send cancel all to a device
 * @ipr_cmd:	ipr command struct
 *
 * This function sends a cancel all to a device to clear the
 * queue. If we are running TCQ on the device, QERR is set to 1,
 * which means all outstanding ops have been dropped on the floor.
 * Cancel all will return them to us.
 *
 * Return value:
 * 	nothing
 **/
static void ipr_erp_cancel_all(struct ipr_cmnd *ipr_cmd)
{
	struct scsi_cmnd *scsi_cmd = ipr_cmd->scsi_cmd;
	struct ipr_resource_entry *res = scsi_cmd->device->hostdata;
	struct ipr_cmd_pkt *cmd_pkt;

	res->in_erp = 1;

	ipr_reinit_ipr_cmnd_for_erp(ipr_cmd);

	if (!scsi_get_tag_type(scsi_cmd->device)) {
		ipr_erp_request_sense(ipr_cmd);
		return;
	}

	cmd_pkt = &ipr_cmd->ioarcb.cmd_pkt;
	cmd_pkt->request_type = IPR_RQTYPE_IOACMD;
	cmd_pkt->cdb[0] = IPR_CANCEL_ALL_REQUESTS;

	ipr_do_req(ipr_cmd, ipr_erp_request_sense, ipr_timeout,
		   IPR_CANCEL_ALL_TIMEOUT);
}

/**
 * ipr_dump_ioasa - Dump contents of IOASA
 * @ioa_cfg:	ioa config struct
 * @ipr_cmd:	ipr command struct
 * @res:		resource entry struct
 *
 * This function is invoked by the interrupt handler when ops
 * fail. It will log the IOASA if appropriate. Only called
 * for GPDD ops.
 *
 * Return value:
 * 	none
 **/
static void ipr_dump_ioasa(struct ipr_ioa_cfg *ioa_cfg,
			   struct ipr_cmnd *ipr_cmd, struct ipr_resource_entry *res)
{
	int i;
	u16 data_len;
	u32 ioasc, fd_ioasc;
	struct ipr_ioasa *ioasa = &ipr_cmd->s.ioasa;
	__be32 *ioasa_data = (__be32 *)ioasa;
	int error_index;

	ioasc = be32_to_cpu(ioasa->hdr.ioasc) & IPR_IOASC_IOASC_MASK;
	fd_ioasc = be32_to_cpu(ioasa->hdr.fd_ioasc) & IPR_IOASC_IOASC_MASK;

	if (0 == ioasc)
		return;

	if (ioa_cfg->log_level < IPR_DEFAULT_LOG_LEVEL)
		return;

	if (ioasc == IPR_IOASC_BUS_WAS_RESET && fd_ioasc)
		error_index = ipr_get_error(fd_ioasc);
	else
		error_index = ipr_get_error(ioasc);

	if (ioa_cfg->log_level < IPR_MAX_LOG_LEVEL) {
		/* Don't log an error if the IOA already logged one */
		if (ioasa->hdr.ilid != 0)
			return;

		if (!ipr_is_gscsi(res))
			return;

		if (ipr_error_table[error_index].log_ioasa == 0)
			return;
	}

	ipr_res_err(ioa_cfg, res, "%s\n", ipr_error_table[error_index].error);

	data_len = be16_to_cpu(ioasa->hdr.ret_stat_len);
	if (ioa_cfg->sis64 && sizeof(struct ipr_ioasa64) < data_len)
		data_len = sizeof(struct ipr_ioasa64);
	else if (!ioa_cfg->sis64 && sizeof(struct ipr_ioasa) < data_len)
		data_len = sizeof(struct ipr_ioasa);

	ipr_err("IOASA Dump:\n");

	for (i = 0; i < data_len / 4; i += 4) {
		ipr_err("%08X: %08X %08X %08X %08X\n", i*4,
			be32_to_cpu(ioasa_data[i]),
			be32_to_cpu(ioasa_data[i+1]),
			be32_to_cpu(ioasa_data[i+2]),
			be32_to_cpu(ioasa_data[i+3]));
	}
}

/**
 * ipr_gen_sense - Generate SCSI sense data from an IOASA
 * @ioasa:		IOASA
 * @sense_buf:	sense data buffer
 *
 * Return value:
 * 	none
 **/
static void ipr_gen_sense(struct ipr_cmnd *ipr_cmd)
{
	u32 failing_lba;
	u8 *sense_buf = ipr_cmd->scsi_cmd->sense_buffer;
	struct ipr_resource_entry *res = ipr_cmd->scsi_cmd->device->hostdata;
	struct ipr_ioasa *ioasa = &ipr_cmd->s.ioasa;
	u32 ioasc = be32_to_cpu(ioasa->hdr.ioasc);

	memset(sense_buf, 0, SCSI_SENSE_BUFFERSIZE);

	if (ioasc >= IPR_FIRST_DRIVER_IOASC)
		return;

	ipr_cmd->scsi_cmd->result = SAM_STAT_CHECK_CONDITION;

	if (ipr_is_vset_device(res) &&
	    ioasc == IPR_IOASC_MED_DO_NOT_REALLOC &&
	    ioasa->u.vset.failing_lba_hi != 0) {
		sense_buf[0] = 0x72;
		sense_buf[1] = IPR_IOASC_SENSE_KEY(ioasc);
		sense_buf[2] = IPR_IOASC_SENSE_CODE(ioasc);
		sense_buf[3] = IPR_IOASC_SENSE_QUAL(ioasc);

		sense_buf[7] = 12;
		sense_buf[8] = 0;
		sense_buf[9] = 0x0A;
		sense_buf[10] = 0x80;

		failing_lba = be32_to_cpu(ioasa->u.vset.failing_lba_hi);

		sense_buf[12] = (failing_lba & 0xff000000) >> 24;
		sense_buf[13] = (failing_lba & 0x00ff0000) >> 16;
		sense_buf[14] = (failing_lba & 0x0000ff00) >> 8;
		sense_buf[15] = failing_lba & 0x000000ff;

		failing_lba = be32_to_cpu(ioasa->u.vset.failing_lba_lo);

		sense_buf[16] = (failing_lba & 0xff000000) >> 24;
		sense_buf[17] = (failing_lba & 0x00ff0000) >> 16;
		sense_buf[18] = (failing_lba & 0x0000ff00) >> 8;
		sense_buf[19] = failing_lba & 0x000000ff;
	} else {
		sense_buf[0] = 0x70;
		sense_buf[2] = IPR_IOASC_SENSE_KEY(ioasc);
		sense_buf[12] = IPR_IOASC_SENSE_CODE(ioasc);
		sense_buf[13] = IPR_IOASC_SENSE_QUAL(ioasc);

		/* Illegal request */
		if ((IPR_IOASC_SENSE_KEY(ioasc) == 0x05) &&
		    (be32_to_cpu(ioasa->hdr.ioasc_specific) & IPR_FIELD_POINTER_VALID)) {
			sense_buf[7] = 10;	/* additional length */

			/* IOARCB was in error */
			if (IPR_IOASC_SENSE_CODE(ioasc) == 0x24)
				sense_buf[15] = 0xC0;
			else	/* Parameter data was invalid */
				sense_buf[15] = 0x80;

			sense_buf[16] =
			    ((IPR_FIELD_POINTER_MASK &
			      be32_to_cpu(ioasa->hdr.ioasc_specific)) >> 8) & 0xff;
			sense_buf[17] =
			    (IPR_FIELD_POINTER_MASK &
			     be32_to_cpu(ioasa->hdr.ioasc_specific)) & 0xff;
		} else {
			if (ioasc == IPR_IOASC_MED_DO_NOT_REALLOC) {
				if (ipr_is_vset_device(res))
					failing_lba = be32_to_cpu(ioasa->u.vset.failing_lba_lo);
				else
					failing_lba = be32_to_cpu(ioasa->u.dasd.failing_lba);

				sense_buf[0] |= 0x80;	/* Or in the Valid bit */
				sense_buf[3] = (failing_lba & 0xff000000) >> 24;
				sense_buf[4] = (failing_lba & 0x00ff0000) >> 16;
				sense_buf[5] = (failing_lba & 0x0000ff00) >> 8;
				sense_buf[6] = failing_lba & 0x000000ff;
			}

			sense_buf[7] = 6;	/* additional length */
		}
	}
}

/**
 * ipr_get_autosense - Copy autosense data to sense buffer
 * @ipr_cmd:	ipr command struct
 *
 * This function copies the autosense buffer to the buffer
 * in the scsi_cmd, if there is autosense available.
 *
 * Return value:
 *	1 if autosense was available / 0 if not
 **/
static int ipr_get_autosense(struct ipr_cmnd *ipr_cmd)
{
	struct ipr_ioasa *ioasa = &ipr_cmd->s.ioasa;
	struct ipr_ioasa64 *ioasa64 = &ipr_cmd->s.ioasa64;

	if ((be32_to_cpu(ioasa->hdr.ioasc_specific) & IPR_AUTOSENSE_VALID) == 0)
		return 0;

	if (ipr_cmd->ioa_cfg->sis64)
		memcpy(ipr_cmd->scsi_cmd->sense_buffer, ioasa64->auto_sense.data,
		       min_t(u16, be16_to_cpu(ioasa64->auto_sense.auto_sense_len),
			   SCSI_SENSE_BUFFERSIZE));
	else
		memcpy(ipr_cmd->scsi_cmd->sense_buffer, ioasa->auto_sense.data,
		       min_t(u16, be16_to_cpu(ioasa->auto_sense.auto_sense_len),
			   SCSI_SENSE_BUFFERSIZE));
	return 1;
}

/**
 * ipr_erp_start - Process an error response for a SCSI op
 * @ioa_cfg:	ioa config struct
 * @ipr_cmd:	ipr command struct
 *
 * This function determines whether or not to initiate ERP
 * on the affected device.
 *
 * Return value:
 * 	nothing
 **/
static void ipr_erp_start(struct ipr_ioa_cfg *ioa_cfg,
			      struct ipr_cmnd *ipr_cmd)
{
	struct scsi_cmnd *scsi_cmd = ipr_cmd->scsi_cmd;
	struct ipr_resource_entry *res = scsi_cmd->device->hostdata;
	u32 ioasc = be32_to_cpu(ipr_cmd->s.ioasa.hdr.ioasc);
	u32 masked_ioasc = ioasc & IPR_IOASC_IOASC_MASK;

	if (!res) {
		ipr_scsi_eh_done(ipr_cmd);
		return;
	}

	if (!ipr_is_gscsi(res) && masked_ioasc != IPR_IOASC_HW_DEV_BUS_STATUS)
		ipr_gen_sense(ipr_cmd);

	ipr_dump_ioasa(ioa_cfg, ipr_cmd, res);

	switch (masked_ioasc) {
	case IPR_IOASC_ABORTED_CMD_TERM_BY_HOST:
		if (ipr_is_naca_model(res))
			scsi_cmd->result |= (DID_ABORT << 16);
		else
			scsi_cmd->result |= (DID_IMM_RETRY << 16);
		break;
	case IPR_IOASC_IR_RESOURCE_HANDLE:
	case IPR_IOASC_IR_NO_CMDS_TO_2ND_IOA:
		scsi_cmd->result |= (DID_NO_CONNECT << 16);
		break;
	case IPR_IOASC_HW_SEL_TIMEOUT:
		scsi_cmd->result |= (DID_NO_CONNECT << 16);
		if (!ipr_is_naca_model(res))
			res->needs_sync_complete = 1;
		break;
	case IPR_IOASC_SYNC_REQUIRED:
		if (!res->in_erp)
			res->needs_sync_complete = 1;
		scsi_cmd->result |= (DID_IMM_RETRY << 16);
		break;
	case IPR_IOASC_MED_DO_NOT_REALLOC: /* prevent retries */
	case IPR_IOASA_IR_DUAL_IOA_DISABLED:
		scsi_cmd->result |= (DID_PASSTHROUGH << 16);
		break;
	case IPR_IOASC_BUS_WAS_RESET:
	case IPR_IOASC_BUS_WAS_RESET_BY_OTHER:
		/*
		 * Report the bus reset and ask for a retry. The device
		 * will give CC/UA the next command.
		 */
		if (!res->resetting_device)
			scsi_report_bus_reset(ioa_cfg->host, scsi_cmd->device->channel);
		scsi_cmd->result |= (DID_ERROR << 16);
		if (!ipr_is_naca_model(res))
			res->needs_sync_complete = 1;
		break;
	case IPR_IOASC_HW_DEV_BUS_STATUS:
		scsi_cmd->result |= IPR_IOASC_SENSE_STATUS(ioasc);
		if (IPR_IOASC_SENSE_STATUS(ioasc) == SAM_STAT_CHECK_CONDITION) {
			if (!ipr_get_autosense(ipr_cmd)) {
				if (!ipr_is_naca_model(res)) {
					ipr_erp_cancel_all(ipr_cmd);
					return;
				}
			}
		}
		if (!ipr_is_naca_model(res))
			res->needs_sync_complete = 1;
		break;
	case IPR_IOASC_NR_INIT_CMD_REQUIRED:
		break;
	default:
		if (IPR_IOASC_SENSE_KEY(ioasc) > RECOVERED_ERROR)
			scsi_cmd->result |= (DID_ERROR << 16);
		if (!ipr_is_vset_device(res) && !ipr_is_naca_model(res))
			res->needs_sync_complete = 1;
		break;
	}

	scsi_dma_unmap(ipr_cmd->scsi_cmd);
	list_add_tail(&ipr_cmd->queue, &ioa_cfg->free_q);
	scsi_cmd->scsi_done(scsi_cmd);
}

/**
 * ipr_scsi_done - mid-layer done function
 * @ipr_cmd:	ipr command struct
 *
 * This function is invoked by the interrupt handler for
 * ops generated by the SCSI mid-layer
 *
 * Return value:
 * 	none
 **/
static void ipr_scsi_done(struct ipr_cmnd *ipr_cmd)
{
	struct ipr_ioa_cfg *ioa_cfg = ipr_cmd->ioa_cfg;
	struct scsi_cmnd *scsi_cmd = ipr_cmd->scsi_cmd;
	u32 ioasc = be32_to_cpu(ipr_cmd->s.ioasa.hdr.ioasc);
	unsigned long lock_flags;

	scsi_set_resid(scsi_cmd, be32_to_cpu(ipr_cmd->s.ioasa.hdr.residual_data_len));

	if (likely(IPR_IOASC_SENSE_KEY(ioasc) == 0)) {
		scsi_dma_unmap(scsi_cmd);

		spin_lock_irqsave(ioa_cfg->host->host_lock, lock_flags);
		list_add_tail(&ipr_cmd->queue, &ioa_cfg->free_q);
		scsi_cmd->scsi_done(scsi_cmd);
		spin_unlock_irqrestore(ioa_cfg->host->host_lock, lock_flags);
	} else {
		spin_lock_irqsave(ioa_cfg->host->host_lock, lock_flags);
		ipr_erp_start(ioa_cfg, ipr_cmd);
		spin_unlock_irqrestore(ioa_cfg->host->host_lock, lock_flags);
	}
}

/**
 * ipr_queuecommand - Queue a mid-layer request
 * @shost:		scsi host struct
 * @scsi_cmd:	scsi command struct
 *
 * This function queues a request generated by the mid-layer.
 *
 * Return value:
 *	0 on success
 *	SCSI_MLQUEUE_DEVICE_BUSY if device is busy
 *	SCSI_MLQUEUE_HOST_BUSY if host is busy
 **/
static int ipr_queuecommand(struct Scsi_Host *shost,
			    struct scsi_cmnd *scsi_cmd)
{
	struct ipr_ioa_cfg *ioa_cfg;
	struct ipr_resource_entry *res;
	struct ipr_ioarcb *ioarcb;
	struct ipr_cmnd *ipr_cmd;
	unsigned long lock_flags;
	int rc;

	ioa_cfg = (struct ipr_ioa_cfg *)shost->hostdata;

	spin_lock_irqsave(shost->host_lock, lock_flags);
	scsi_cmd->result = (DID_OK << 16);
	res = scsi_cmd->device->hostdata;

	/*
	 * We are currently blocking all devices due to a host reset
	 * We have told the host to stop giving us new requests, but
	 * ERP ops don't count. FIXME
	 */
	if (unlikely(!ioa_cfg->allow_cmds && !ioa_cfg->ioa_is_dead)) {
		spin_unlock_irqrestore(shost->host_lock, lock_flags);
		return SCSI_MLQUEUE_HOST_BUSY;
	}

	/*
	 * FIXME - Create scsi_set_host_offline interface
	 *  and the ioa_is_dead check can be removed
	 */
	if (unlikely(ioa_cfg->ioa_is_dead || !res)) {
		spin_unlock_irqrestore(shost->host_lock, lock_flags);
		goto err_nodev;
	}

	if (ipr_is_gata(res) && res->sata_port) {
		rc = ata_sas_queuecmd(scsi_cmd, res->sata_port->ap);
		spin_unlock_irqrestore(shost->host_lock, lock_flags);
		return rc;
	}

	ipr_cmd = __ipr_get_free_ipr_cmnd(ioa_cfg);
	spin_unlock_irqrestore(shost->host_lock, lock_flags);

	ipr_init_ipr_cmnd(ipr_cmd, ipr_scsi_done);
	ioarcb = &ipr_cmd->ioarcb;

	memcpy(ioarcb->cmd_pkt.cdb, scsi_cmd->cmnd, scsi_cmd->cmd_len);
	ipr_cmd->scsi_cmd = scsi_cmd;
	ipr_cmd->done = ipr_scsi_eh_done;

	if (ipr_is_gscsi(res) || ipr_is_vset_device(res)) {
		if (scsi_cmd->underflow == 0)
			ioarcb->cmd_pkt.flags_hi |= IPR_FLAGS_HI_NO_ULEN_CHK;

		ioarcb->cmd_pkt.flags_hi |= IPR_FLAGS_HI_NO_LINK_DESC;
		if (ipr_is_gscsi(res))
			ioarcb->cmd_pkt.flags_lo |= IPR_FLAGS_LO_DELAY_AFTER_RST;
		ioarcb->cmd_pkt.flags_lo |= IPR_FLAGS_LO_ALIGNED_BFR;
		ioarcb->cmd_pkt.flags_lo |= ipr_get_task_attributes(scsi_cmd);
	}

	if (scsi_cmd->cmnd[0] >= 0xC0 &&
	    (!ipr_is_gscsi(res) || scsi_cmd->cmnd[0] == IPR_QUERY_RSRC_STATE))
		ioarcb->cmd_pkt.request_type = IPR_RQTYPE_IOACMD;

	if (ioa_cfg->sis64)
		rc = ipr_build_ioadl64(ioa_cfg, ipr_cmd);
	else
		rc = ipr_build_ioadl(ioa_cfg, ipr_cmd);

	spin_lock_irqsave(shost->host_lock, lock_flags);
	if (unlikely(rc || (!ioa_cfg->allow_cmds && !ioa_cfg->ioa_is_dead))) {
		list_add_tail(&ipr_cmd->queue, &ioa_cfg->free_q);
		spin_unlock_irqrestore(shost->host_lock, lock_flags);
		if (!rc)
			scsi_dma_unmap(scsi_cmd);
		return SCSI_MLQUEUE_HOST_BUSY;
	}

	if (unlikely(ioa_cfg->ioa_is_dead)) {
		list_add_tail(&ipr_cmd->queue, &ioa_cfg->free_q);
		spin_unlock_irqrestore(shost->host_lock, lock_flags);
		scsi_dma_unmap(scsi_cmd);
		goto err_nodev;
	}

	ioarcb->res_handle = res->res_handle;
	if (res->needs_sync_complete) {
		ioarcb->cmd_pkt.flags_hi |= IPR_FLAGS_HI_SYNC_COMPLETE;
		res->needs_sync_complete = 0;
	}
	list_add_tail(&ipr_cmd->queue, &ioa_cfg->pending_q);
	ipr_trc_hook(ipr_cmd, IPR_TRACE_START, IPR_GET_RES_PHYS_LOC(res));
	ipr_send_command(ipr_cmd);
	spin_unlock_irqrestore(shost->host_lock, lock_flags);
	return 0;

err_nodev:
	spin_lock_irqsave(shost->host_lock, lock_flags);
	memset(scsi_cmd->sense_buffer, 0, SCSI_SENSE_BUFFERSIZE);
	scsi_cmd->result = (DID_NO_CONNECT << 16);
	scsi_cmd->scsi_done(scsi_cmd);
	spin_unlock_irqrestore(shost->host_lock, lock_flags);
	return 0;
}

/**
 * ipr_ioctl - IOCTL handler
 * @sdev:	scsi device struct
 * @cmd:	IOCTL cmd
 * @arg:	IOCTL arg
 *
 * Return value:
 * 	0 on success / other on failure
 **/
static int ipr_ioctl(struct scsi_device *sdev, int cmd, void __user *arg)
{
	struct ipr_resource_entry *res;

	res = (struct ipr_resource_entry *)sdev->hostdata;
	if (res && ipr_is_gata(res)) {
		if (cmd == HDIO_GET_IDENTITY)
			return -ENOTTY;
		return ata_sas_scsi_ioctl(res->sata_port->ap, sdev, cmd, arg);
	}

	return -EINVAL;
}

/**
 * ipr_info - Get information about the card/driver
 * @scsi_host:	scsi host struct
 *
 * Return value:
 * 	pointer to buffer with description string
 **/
static const char *ipr_ioa_info(struct Scsi_Host *host)
{
	static char buffer[512];
	struct ipr_ioa_cfg *ioa_cfg;
	unsigned long lock_flags = 0;

	ioa_cfg = (struct ipr_ioa_cfg *) host->hostdata;

	spin_lock_irqsave(host->host_lock, lock_flags);
	sprintf(buffer, "IBM %X Storage Adapter", ioa_cfg->type);
	spin_unlock_irqrestore(host->host_lock, lock_flags);

	return buffer;
}

static struct scsi_host_template driver_template = {
	.module = THIS_MODULE,
	.name = "IPR",
	.info = ipr_ioa_info,
	.ioctl = ipr_ioctl,
	.queuecommand = ipr_queuecommand,
	.eh_abort_handler = ipr_eh_abort,
	.eh_device_reset_handler = ipr_eh_dev_reset,
	.eh_host_reset_handler = ipr_eh_host_reset,
	.slave_alloc = ipr_slave_alloc,
	.slave_configure = ipr_slave_configure,
	.slave_destroy = ipr_slave_destroy,
	.target_alloc = ipr_target_alloc,
	.target_destroy = ipr_target_destroy,
	.change_queue_depth = ipr_change_queue_depth,
	.change_queue_type = ipr_change_queue_type,
	.bios_param = ipr_biosparam,
	.can_queue = IPR_MAX_COMMANDS,
	.this_id = -1,
	.sg_tablesize = IPR_MAX_SGLIST,
	.max_sectors = IPR_IOA_MAX_SECTORS,
	.cmd_per_lun = IPR_MAX_CMD_PER_LUN,
	.use_clustering = ENABLE_CLUSTERING,
	.shost_attrs = ipr_ioa_attrs,
	.sdev_attrs = ipr_dev_attrs,
	.proc_name = IPR_NAME
};

/**
 * ipr_ata_phy_reset - libata phy_reset handler
 * @ap:		ata port to reset
 *
 **/
static void ipr_ata_phy_reset(struct ata_port *ap)
{
	unsigned long flags;
	struct ipr_sata_port *sata_port = ap->private_data;
	struct ipr_resource_entry *res = sata_port->res;
	struct ipr_ioa_cfg *ioa_cfg = sata_port->ioa_cfg;
	int rc;

	ENTER;
	spin_lock_irqsave(ioa_cfg->host->host_lock, flags);
	while (ioa_cfg->in_reset_reload) {
		spin_unlock_irqrestore(ioa_cfg->host->host_lock, flags);
		wait_event(ioa_cfg->reset_wait_q, !ioa_cfg->in_reset_reload);
		spin_lock_irqsave(ioa_cfg->host->host_lock, flags);
	}

	if (!ioa_cfg->allow_cmds)
		goto out_unlock;

	rc = ipr_device_reset(ioa_cfg, res);

	if (rc) {
		ap->link.device[0].class = ATA_DEV_NONE;
		goto out_unlock;
	}

	ap->link.device[0].class = res->ata_class;
	if (ap->link.device[0].class == ATA_DEV_UNKNOWN)
		ap->link.device[0].class = ATA_DEV_NONE;

out_unlock:
	spin_unlock_irqrestore(ioa_cfg->host->host_lock, flags);
	LEAVE;
}

/**
 * ipr_ata_post_internal - Cleanup after an internal command
 * @qc:	ATA queued command
 *
 * Return value:
 * 	none
 **/
static void ipr_ata_post_internal(struct ata_queued_cmd *qc)
{
	struct ipr_sata_port *sata_port = qc->ap->private_data;
	struct ipr_ioa_cfg *ioa_cfg = sata_port->ioa_cfg;
	struct ipr_cmnd *ipr_cmd;
	unsigned long flags;

	spin_lock_irqsave(ioa_cfg->host->host_lock, flags);
	while (ioa_cfg->in_reset_reload) {
		spin_unlock_irqrestore(ioa_cfg->host->host_lock, flags);
		wait_event(ioa_cfg->reset_wait_q, !ioa_cfg->in_reset_reload);
		spin_lock_irqsave(ioa_cfg->host->host_lock, flags);
	}

	list_for_each_entry(ipr_cmd, &ioa_cfg->pending_q, queue) {
		if (ipr_cmd->qc == qc) {
			ipr_device_reset(ioa_cfg, sata_port->res);
			break;
		}
	}
	spin_unlock_irqrestore(ioa_cfg->host->host_lock, flags);
}

/**
 * ipr_copy_sata_tf - Copy a SATA taskfile to an IOA data structure
 * @regs:	destination
 * @tf:	source ATA taskfile
 *
 * Return value:
 * 	none
 **/
static void ipr_copy_sata_tf(struct ipr_ioarcb_ata_regs *regs,
			     struct ata_taskfile *tf)
{
	regs->feature = tf->feature;
	regs->nsect = tf->nsect;
	regs->lbal = tf->lbal;
	regs->lbam = tf->lbam;
	regs->lbah = tf->lbah;
	regs->device = tf->device;
	regs->command = tf->command;
	regs->hob_feature = tf->hob_feature;
	regs->hob_nsect = tf->hob_nsect;
	regs->hob_lbal = tf->hob_lbal;
	regs->hob_lbam = tf->hob_lbam;
	regs->hob_lbah = tf->hob_lbah;
	regs->ctl = tf->ctl;
}

/**
 * ipr_sata_done - done function for SATA commands
 * @ipr_cmd:	ipr command struct
 *
 * This function is invoked by the interrupt handler for
 * ops generated by the SCSI mid-layer to SATA devices
 *
 * Return value:
 * 	none
 **/
static void ipr_sata_done(struct ipr_cmnd *ipr_cmd)
{
	struct ipr_ioa_cfg *ioa_cfg = ipr_cmd->ioa_cfg;
	struct ata_queued_cmd *qc = ipr_cmd->qc;
	struct ipr_sata_port *sata_port = qc->ap->private_data;
	struct ipr_resource_entry *res = sata_port->res;
	u32 ioasc = be32_to_cpu(ipr_cmd->s.ioasa.hdr.ioasc);

	if (ipr_cmd->ioa_cfg->sis64)
		memcpy(&sata_port->ioasa, &ipr_cmd->s.ioasa64.u.gata,
		       sizeof(struct ipr_ioasa_gata));
	else
		memcpy(&sata_port->ioasa, &ipr_cmd->s.ioasa.u.gata,
		       sizeof(struct ipr_ioasa_gata));
	ipr_dump_ioasa(ioa_cfg, ipr_cmd, res);

	if (be32_to_cpu(ipr_cmd->s.ioasa.hdr.ioasc_specific) & IPR_ATA_DEVICE_WAS_RESET)
		scsi_report_device_reset(ioa_cfg->host, res->bus, res->target);

	if (IPR_IOASC_SENSE_KEY(ioasc) > RECOVERED_ERROR)
		qc->err_mask |= __ac_err_mask(sata_port->ioasa.status);
	else
		qc->err_mask |= ac_err_mask(sata_port->ioasa.status);
	list_add_tail(&ipr_cmd->queue, &ioa_cfg->free_q);
	ata_qc_complete(qc);
}

/**
 * ipr_build_ata_ioadl64 - Build an ATA scatter/gather list
 * @ipr_cmd:	ipr command struct
 * @qc:		ATA queued command
 *
 **/
static void ipr_build_ata_ioadl64(struct ipr_cmnd *ipr_cmd,
				  struct ata_queued_cmd *qc)
{
	u32 ioadl_flags = 0;
	struct ipr_ioarcb *ioarcb = &ipr_cmd->ioarcb;
	struct ipr_ioadl64_desc *ioadl64 = ipr_cmd->i.ioadl64;
	struct ipr_ioadl64_desc *last_ioadl64 = NULL;
	int len = qc->nbytes;
	struct scatterlist *sg;
	unsigned int si;
	dma_addr_t dma_addr = ipr_cmd->dma_addr;

	if (len == 0)
		return;

	if (qc->dma_dir == DMA_TO_DEVICE) {
		ioadl_flags = IPR_IOADL_FLAGS_WRITE;
		ioarcb->cmd_pkt.flags_hi |= IPR_FLAGS_HI_WRITE_NOT_READ;
	} else if (qc->dma_dir == DMA_FROM_DEVICE)
		ioadl_flags = IPR_IOADL_FLAGS_READ;

	ioarcb->data_transfer_length = cpu_to_be32(len);
	ioarcb->ioadl_len =
		cpu_to_be32(sizeof(struct ipr_ioadl64_desc) * ipr_cmd->dma_use_sg);
	ioarcb->u.sis64_addr_data.data_ioadl_addr =
		cpu_to_be64(dma_addr + offsetof(struct ipr_cmnd, i.ata_ioadl));

	for_each_sg(qc->sg, sg, qc->n_elem, si) {
		ioadl64->flags = cpu_to_be32(ioadl_flags);
		ioadl64->data_len = cpu_to_be32(sg_dma_len(sg));
		ioadl64->address = cpu_to_be64(sg_dma_address(sg));

		last_ioadl64 = ioadl64;
		ioadl64++;
	}

	if (likely(last_ioadl64))
		last_ioadl64->flags |= cpu_to_be32(IPR_IOADL_FLAGS_LAST);
}

/**
 * ipr_build_ata_ioadl - Build an ATA scatter/gather list
 * @ipr_cmd:	ipr command struct
 * @qc:		ATA queued command
 *
 **/
static void ipr_build_ata_ioadl(struct ipr_cmnd *ipr_cmd,
				struct ata_queued_cmd *qc)
{
	u32 ioadl_flags = 0;
	struct ipr_ioarcb *ioarcb = &ipr_cmd->ioarcb;
	struct ipr_ioadl_desc *ioadl = ipr_cmd->i.ioadl;
	struct ipr_ioadl_desc *last_ioadl = NULL;
	int len = qc->nbytes;
	struct scatterlist *sg;
	unsigned int si;

	if (len == 0)
		return;

	if (qc->dma_dir == DMA_TO_DEVICE) {
		ioadl_flags = IPR_IOADL_FLAGS_WRITE;
		ioarcb->cmd_pkt.flags_hi |= IPR_FLAGS_HI_WRITE_NOT_READ;
		ioarcb->data_transfer_length = cpu_to_be32(len);
		ioarcb->ioadl_len =
			cpu_to_be32(sizeof(struct ipr_ioadl_desc) * ipr_cmd->dma_use_sg);
	} else if (qc->dma_dir == DMA_FROM_DEVICE) {
		ioadl_flags = IPR_IOADL_FLAGS_READ;
		ioarcb->read_data_transfer_length = cpu_to_be32(len);
		ioarcb->read_ioadl_len =
			cpu_to_be32(sizeof(struct ipr_ioadl_desc) * ipr_cmd->dma_use_sg);
	}

	for_each_sg(qc->sg, sg, qc->n_elem, si) {
		ioadl->flags_and_data_len = cpu_to_be32(ioadl_flags | sg_dma_len(sg));
		ioadl->address = cpu_to_be32(sg_dma_address(sg));

		last_ioadl = ioadl;
		ioadl++;
	}

	if (likely(last_ioadl))
		last_ioadl->flags_and_data_len |= cpu_to_be32(IPR_IOADL_FLAGS_LAST);
}

/**
 * ipr_qc_issue - Issue a SATA qc to a device
 * @qc:	queued command
 *
 * Return value:
 * 	0 if success
 **/
static unsigned int ipr_qc_issue(struct ata_queued_cmd *qc)
{
	struct ata_port *ap = qc->ap;
	struct ipr_sata_port *sata_port = ap->private_data;
	struct ipr_resource_entry *res = sata_port->res;
	struct ipr_ioa_cfg *ioa_cfg = sata_port->ioa_cfg;
	struct ipr_cmnd *ipr_cmd;
	struct ipr_ioarcb *ioarcb;
	struct ipr_ioarcb_ata_regs *regs;

	if (unlikely(!ioa_cfg->allow_cmds || ioa_cfg->ioa_is_dead))
		return AC_ERR_SYSTEM;

	ipr_cmd = ipr_get_free_ipr_cmnd(ioa_cfg);
	ioarcb = &ipr_cmd->ioarcb;

	if (ioa_cfg->sis64) {
		regs = &ipr_cmd->i.ata_ioadl.regs;
		ioarcb->add_cmd_parms_offset = cpu_to_be16(sizeof(*ioarcb));
	} else
		regs = &ioarcb->u.add_data.u.regs;

	memset(regs, 0, sizeof(*regs));
	ioarcb->add_cmd_parms_len = cpu_to_be16(sizeof(*regs));

	list_add_tail(&ipr_cmd->queue, &ioa_cfg->pending_q);
	ipr_cmd->qc = qc;
	ipr_cmd->done = ipr_sata_done;
	ipr_cmd->ioarcb.res_handle = res->res_handle;
	ioarcb->cmd_pkt.request_type = IPR_RQTYPE_ATA_PASSTHRU;
	ioarcb->cmd_pkt.flags_hi |= IPR_FLAGS_HI_NO_LINK_DESC;
	ioarcb->cmd_pkt.flags_hi |= IPR_FLAGS_HI_NO_ULEN_CHK;
	ipr_cmd->dma_use_sg = qc->n_elem;

	if (ioa_cfg->sis64)
		ipr_build_ata_ioadl64(ipr_cmd, qc);
	else
		ipr_build_ata_ioadl(ipr_cmd, qc);

	regs->flags |= IPR_ATA_FLAG_STATUS_ON_GOOD_COMPLETION;
	ipr_copy_sata_tf(regs, &qc->tf);
	memcpy(ioarcb->cmd_pkt.cdb, qc->cdb, IPR_MAX_CDB_LEN);
	ipr_trc_hook(ipr_cmd, IPR_TRACE_START, IPR_GET_RES_PHYS_LOC(res));

	switch (qc->tf.protocol) {
	case ATA_PROT_NODATA:
	case ATA_PROT_PIO:
		break;

	case ATA_PROT_DMA:
		regs->flags |= IPR_ATA_FLAG_XFER_TYPE_DMA;
		break;

	case ATAPI_PROT_PIO:
	case ATAPI_PROT_NODATA:
		regs->flags |= IPR_ATA_FLAG_PACKET_CMD;
		break;

	case ATAPI_PROT_DMA:
		regs->flags |= IPR_ATA_FLAG_PACKET_CMD;
		regs->flags |= IPR_ATA_FLAG_XFER_TYPE_DMA;
		break;

	default:
		WARN_ON(1);
		return AC_ERR_INVALID;
	}

	ipr_send_command(ipr_cmd);

	return 0;
}

/**
 * ipr_qc_fill_rtf - Read result TF
 * @qc: ATA queued command
 *
 * Return value:
 * 	true
 **/
static bool ipr_qc_fill_rtf(struct ata_queued_cmd *qc)
{
	struct ipr_sata_port *sata_port = qc->ap->private_data;
	struct ipr_ioasa_gata *g = &sata_port->ioasa;
	struct ata_taskfile *tf = &qc->result_tf;

	tf->feature = g->error;
	tf->nsect = g->nsect;
	tf->lbal = g->lbal;
	tf->lbam = g->lbam;
	tf->lbah = g->lbah;
	tf->device = g->device;
	tf->command = g->status;
	tf->hob_nsect = g->hob_nsect;
	tf->hob_lbal = g->hob_lbal;
	tf->hob_lbam = g->hob_lbam;
	tf->hob_lbah = g->hob_lbah;
	tf->ctl = g->alt_status;

	return true;
}

static struct ata_port_operations ipr_sata_ops = {
	.phy_reset = ipr_ata_phy_reset,
	.hardreset = ipr_sata_reset,
	.post_internal_cmd = ipr_ata_post_internal,
	.qc_prep = ata_noop_qc_prep,
	.qc_issue = ipr_qc_issue,
	.qc_fill_rtf = ipr_qc_fill_rtf,
	.port_start = ata_sas_port_start,
	.port_stop = ata_sas_port_stop
};

static struct ata_port_info sata_port_info = {
	.flags		= ATA_FLAG_SATA | ATA_FLAG_PIO_DMA,
	.pio_mask	= ATA_PIO4_ONLY,
	.mwdma_mask	= ATA_MWDMA2,
	.udma_mask	= ATA_UDMA6,
	.port_ops	= &ipr_sata_ops
};

#ifdef CONFIG_PPC_PSERIES
static const u16 ipr_blocked_processors[] = {
	PVR_NORTHSTAR,
	PVR_PULSAR,
	PVR_POWER4,
	PVR_ICESTAR,
	PVR_SSTAR,
	PVR_POWER4p,
	PVR_630,
	PVR_630p
};

/**
 * ipr_invalid_adapter - Determine if this adapter is supported on this hardware
 * @ioa_cfg:	ioa cfg struct
 *
 * Adapters that use Gemstone revision < 3.1 do not work reliably on
 * certain pSeries hardware. This function determines if the given
 * adapter is in one of these confgurations or not.
 *
 * Return value:
 * 	1 if adapter is not supported / 0 if adapter is supported
 **/
static int ipr_invalid_adapter(struct ipr_ioa_cfg *ioa_cfg)
{
	int i;

	if ((ioa_cfg->type == 0x5702) && (ioa_cfg->pdev->revision < 4)) {
<<<<<<< HEAD
		for (i = 0; i < ARRAY_SIZE(ipr_blocked_processors); i++) {
			if (__is_processor(ipr_blocked_processors[i]))
=======
		for (i = 0; i < ARRAY_SIZE(ipr_blocked_processors); i++){
			if (pvr_version_is(ipr_blocked_processors[i]))
>>>>>>> d900bd73
				return 1;
		}
	}
	return 0;
}
#else
#define ipr_invalid_adapter(ioa_cfg) 0
#endif

/**
 * ipr_ioa_bringdown_done - IOA bring down completion.
 * @ipr_cmd:	ipr command struct
 *
 * This function processes the completion of an adapter bring down.
 * It wakes any reset sleepers.
 *
 * Return value:
 * 	IPR_RC_JOB_RETURN
 **/
static int ipr_ioa_bringdown_done(struct ipr_cmnd *ipr_cmd)
{
	struct ipr_ioa_cfg *ioa_cfg = ipr_cmd->ioa_cfg;

	ENTER;
	ioa_cfg->in_reset_reload = 0;
	ioa_cfg->reset_retries = 0;
	list_add_tail(&ipr_cmd->queue, &ioa_cfg->free_q);
	wake_up_all(&ioa_cfg->reset_wait_q);

	spin_unlock_irq(ioa_cfg->host->host_lock);
	scsi_unblock_requests(ioa_cfg->host);
	spin_lock_irq(ioa_cfg->host->host_lock);
	LEAVE;

	return IPR_RC_JOB_RETURN;
}

/**
 * ipr_ioa_reset_done - IOA reset completion.
 * @ipr_cmd:	ipr command struct
 *
 * This function processes the completion of an adapter reset.
 * It schedules any necessary mid-layer add/removes and
 * wakes any reset sleepers.
 *
 * Return value:
 * 	IPR_RC_JOB_RETURN
 **/
static int ipr_ioa_reset_done(struct ipr_cmnd *ipr_cmd)
{
	struct ipr_ioa_cfg *ioa_cfg = ipr_cmd->ioa_cfg;
	struct ipr_resource_entry *res;
	struct ipr_hostrcb *hostrcb, *temp;
	int i = 0;

	ENTER;
	ioa_cfg->in_reset_reload = 0;
	ioa_cfg->allow_cmds = 1;
	ioa_cfg->reset_cmd = NULL;
	ioa_cfg->doorbell |= IPR_RUNTIME_RESET;

	list_for_each_entry(res, &ioa_cfg->used_res_q, queue) {
		if (ioa_cfg->allow_ml_add_del && (res->add_to_ml || res->del_from_ml)) {
			ipr_trace;
			break;
		}
	}
	schedule_work(&ioa_cfg->work_q);

	list_for_each_entry_safe(hostrcb, temp, &ioa_cfg->hostrcb_free_q, queue) {
		list_del(&hostrcb->queue);
		if (i++ < IPR_NUM_LOG_HCAMS)
			ipr_send_hcam(ioa_cfg, IPR_HCAM_CDB_OP_CODE_LOG_DATA, hostrcb);
		else
			ipr_send_hcam(ioa_cfg, IPR_HCAM_CDB_OP_CODE_CONFIG_CHANGE, hostrcb);
	}

	scsi_report_bus_reset(ioa_cfg->host, IPR_VSET_BUS);
	dev_info(&ioa_cfg->pdev->dev, "IOA initialized.\n");

	ioa_cfg->reset_retries = 0;
	list_add_tail(&ipr_cmd->queue, &ioa_cfg->free_q);
	wake_up_all(&ioa_cfg->reset_wait_q);

	spin_unlock(ioa_cfg->host->host_lock);
	scsi_unblock_requests(ioa_cfg->host);
	spin_lock(ioa_cfg->host->host_lock);

	if (!ioa_cfg->allow_cmds)
		scsi_block_requests(ioa_cfg->host);

	LEAVE;
	return IPR_RC_JOB_RETURN;
}

/**
 * ipr_set_sup_dev_dflt - Initialize a Set Supported Device buffer
 * @supported_dev:	supported device struct
 * @vpids:			vendor product id struct
 *
 * Return value:
 * 	none
 **/
static void ipr_set_sup_dev_dflt(struct ipr_supported_device *supported_dev,
				 struct ipr_std_inq_vpids *vpids)
{
	memset(supported_dev, 0, sizeof(struct ipr_supported_device));
	memcpy(&supported_dev->vpids, vpids, sizeof(struct ipr_std_inq_vpids));
	supported_dev->num_records = 1;
	supported_dev->data_length =
		cpu_to_be16(sizeof(struct ipr_supported_device));
	supported_dev->reserved = 0;
}

/**
 * ipr_set_supported_devs - Send Set Supported Devices for a device
 * @ipr_cmd:	ipr command struct
 *
 * This function sends a Set Supported Devices to the adapter
 *
 * Return value:
 * 	IPR_RC_JOB_CONTINUE / IPR_RC_JOB_RETURN
 **/
static int ipr_set_supported_devs(struct ipr_cmnd *ipr_cmd)
{
	struct ipr_ioa_cfg *ioa_cfg = ipr_cmd->ioa_cfg;
	struct ipr_supported_device *supp_dev = &ioa_cfg->vpd_cbs->supp_dev;
	struct ipr_ioarcb *ioarcb = &ipr_cmd->ioarcb;
	struct ipr_resource_entry *res = ipr_cmd->u.res;

	ipr_cmd->job_step = ipr_ioa_reset_done;

	list_for_each_entry_continue(res, &ioa_cfg->used_res_q, queue) {
		if (!ipr_is_scsi_disk(res))
			continue;

		ipr_cmd->u.res = res;
		ipr_set_sup_dev_dflt(supp_dev, &res->std_inq_data.vpids);

		ioarcb->res_handle = cpu_to_be32(IPR_IOA_RES_HANDLE);
		ioarcb->cmd_pkt.flags_hi |= IPR_FLAGS_HI_WRITE_NOT_READ;
		ioarcb->cmd_pkt.request_type = IPR_RQTYPE_IOACMD;

		ioarcb->cmd_pkt.cdb[0] = IPR_SET_SUPPORTED_DEVICES;
		ioarcb->cmd_pkt.cdb[1] = IPR_SET_ALL_SUPPORTED_DEVICES;
		ioarcb->cmd_pkt.cdb[7] = (sizeof(struct ipr_supported_device) >> 8) & 0xff;
		ioarcb->cmd_pkt.cdb[8] = sizeof(struct ipr_supported_device) & 0xff;

		ipr_init_ioadl(ipr_cmd,
			       ioa_cfg->vpd_cbs_dma +
				 offsetof(struct ipr_misc_cbs, supp_dev),
			       sizeof(struct ipr_supported_device),
			       IPR_IOADL_FLAGS_WRITE_LAST);

		ipr_do_req(ipr_cmd, ipr_reset_ioa_job, ipr_timeout,
			   IPR_SET_SUP_DEVICE_TIMEOUT);

		if (!ioa_cfg->sis64)
			ipr_cmd->job_step = ipr_set_supported_devs;
		return IPR_RC_JOB_RETURN;
	}

	return IPR_RC_JOB_CONTINUE;
}

/**
 * ipr_get_mode_page - Locate specified mode page
 * @mode_pages:	mode page buffer
 * @page_code:	page code to find
 * @len:		minimum required length for mode page
 *
 * Return value:
 * 	pointer to mode page / NULL on failure
 **/
static void *ipr_get_mode_page(struct ipr_mode_pages *mode_pages,
			       u32 page_code, u32 len)
{
	struct ipr_mode_page_hdr *mode_hdr;
	u32 page_length;
	u32 length;

	if (!mode_pages || (mode_pages->hdr.length == 0))
		return NULL;

	length = (mode_pages->hdr.length + 1) - 4 - mode_pages->hdr.block_desc_len;
	mode_hdr = (struct ipr_mode_page_hdr *)
		(mode_pages->data + mode_pages->hdr.block_desc_len);

	while (length) {
		if (IPR_GET_MODE_PAGE_CODE(mode_hdr) == page_code) {
			if (mode_hdr->page_length >= (len - sizeof(struct ipr_mode_page_hdr)))
				return mode_hdr;
			break;
		} else {
			page_length = (sizeof(struct ipr_mode_page_hdr) +
				       mode_hdr->page_length);
			length -= page_length;
			mode_hdr = (struct ipr_mode_page_hdr *)
				((unsigned long)mode_hdr + page_length);
		}
	}
	return NULL;
}

/**
 * ipr_check_term_power - Check for term power errors
 * @ioa_cfg:	ioa config struct
 * @mode_pages:	IOAFP mode pages buffer
 *
 * Check the IOAFP's mode page 28 for term power errors
 *
 * Return value:
 * 	nothing
 **/
static void ipr_check_term_power(struct ipr_ioa_cfg *ioa_cfg,
				 struct ipr_mode_pages *mode_pages)
{
	int i;
	int entry_length;
	struct ipr_dev_bus_entry *bus;
	struct ipr_mode_page28 *mode_page;

	mode_page = ipr_get_mode_page(mode_pages, 0x28,
				      sizeof(struct ipr_mode_page28));

	entry_length = mode_page->entry_length;

	bus = mode_page->bus;

	for (i = 0; i < mode_page->num_entries; i++) {
		if (bus->flags & IPR_SCSI_ATTR_NO_TERM_PWR) {
			dev_err(&ioa_cfg->pdev->dev,
				"Term power is absent on scsi bus %d\n",
				bus->res_addr.bus);
		}

		bus = (struct ipr_dev_bus_entry *)((char *)bus + entry_length);
	}
}

/**
 * ipr_scsi_bus_speed_limit - Limit the SCSI speed based on SES table
 * @ioa_cfg:	ioa config struct
 *
 * Looks through the config table checking for SES devices. If
 * the SES device is in the SES table indicating a maximum SCSI
 * bus speed, the speed is limited for the bus.
 *
 * Return value:
 * 	none
 **/
static void ipr_scsi_bus_speed_limit(struct ipr_ioa_cfg *ioa_cfg)
{
	u32 max_xfer_rate;
	int i;

	for (i = 0; i < IPR_MAX_NUM_BUSES; i++) {
		max_xfer_rate = ipr_get_max_scsi_speed(ioa_cfg, i,
						       ioa_cfg->bus_attr[i].bus_width);

		if (max_xfer_rate < ioa_cfg->bus_attr[i].max_xfer_rate)
			ioa_cfg->bus_attr[i].max_xfer_rate = max_xfer_rate;
	}
}

/**
 * ipr_modify_ioafp_mode_page_28 - Modify IOAFP Mode Page 28
 * @ioa_cfg:	ioa config struct
 * @mode_pages:	mode page 28 buffer
 *
 * Updates mode page 28 based on driver configuration
 *
 * Return value:
 * 	none
 **/
static void ipr_modify_ioafp_mode_page_28(struct ipr_ioa_cfg *ioa_cfg,
					  struct ipr_mode_pages *mode_pages)
{
	int i, entry_length;
	struct ipr_dev_bus_entry *bus;
	struct ipr_bus_attributes *bus_attr;
	struct ipr_mode_page28 *mode_page;

	mode_page = ipr_get_mode_page(mode_pages, 0x28,
				      sizeof(struct ipr_mode_page28));

	entry_length = mode_page->entry_length;

	/* Loop for each device bus entry */
	for (i = 0, bus = mode_page->bus;
	     i < mode_page->num_entries;
	     i++, bus = (struct ipr_dev_bus_entry *)((u8 *)bus + entry_length)) {
		if (bus->res_addr.bus > IPR_MAX_NUM_BUSES) {
			dev_err(&ioa_cfg->pdev->dev,
				"Invalid resource address reported: 0x%08X\n",
				IPR_GET_PHYS_LOC(bus->res_addr));
			continue;
		}

		bus_attr = &ioa_cfg->bus_attr[i];
		bus->extended_reset_delay = IPR_EXTENDED_RESET_DELAY;
		bus->bus_width = bus_attr->bus_width;
		bus->max_xfer_rate = cpu_to_be32(bus_attr->max_xfer_rate);
		bus->flags &= ~IPR_SCSI_ATTR_QAS_MASK;
		if (bus_attr->qas_enabled)
			bus->flags |= IPR_SCSI_ATTR_ENABLE_QAS;
		else
			bus->flags |= IPR_SCSI_ATTR_DISABLE_QAS;
	}
}

/**
 * ipr_build_mode_select - Build a mode select command
 * @ipr_cmd:	ipr command struct
 * @res_handle:	resource handle to send command to
 * @parm:		Byte 2 of Mode Sense command
 * @dma_addr:	DMA buffer address
 * @xfer_len:	data transfer length
 *
 * Return value:
 * 	none
 **/
static void ipr_build_mode_select(struct ipr_cmnd *ipr_cmd,
				  __be32 res_handle, u8 parm,
				  dma_addr_t dma_addr, u8 xfer_len)
{
	struct ipr_ioarcb *ioarcb = &ipr_cmd->ioarcb;

	ioarcb->res_handle = res_handle;
	ioarcb->cmd_pkt.request_type = IPR_RQTYPE_SCSICDB;
	ioarcb->cmd_pkt.flags_hi |= IPR_FLAGS_HI_WRITE_NOT_READ;
	ioarcb->cmd_pkt.cdb[0] = MODE_SELECT;
	ioarcb->cmd_pkt.cdb[1] = parm;
	ioarcb->cmd_pkt.cdb[4] = xfer_len;

	ipr_init_ioadl(ipr_cmd, dma_addr, xfer_len, IPR_IOADL_FLAGS_WRITE_LAST);
}

/**
 * ipr_ioafp_mode_select_page28 - Issue Mode Select Page 28 to IOA
 * @ipr_cmd:	ipr command struct
 *
 * This function sets up the SCSI bus attributes and sends
 * a Mode Select for Page 28 to activate them.
 *
 * Return value:
 * 	IPR_RC_JOB_RETURN
 **/
static int ipr_ioafp_mode_select_page28(struct ipr_cmnd *ipr_cmd)
{
	struct ipr_ioa_cfg *ioa_cfg = ipr_cmd->ioa_cfg;
	struct ipr_mode_pages *mode_pages = &ioa_cfg->vpd_cbs->mode_pages;
	int length;

	ENTER;
	ipr_scsi_bus_speed_limit(ioa_cfg);
	ipr_check_term_power(ioa_cfg, mode_pages);
	ipr_modify_ioafp_mode_page_28(ioa_cfg, mode_pages);
	length = mode_pages->hdr.length + 1;
	mode_pages->hdr.length = 0;

	ipr_build_mode_select(ipr_cmd, cpu_to_be32(IPR_IOA_RES_HANDLE), 0x11,
			      ioa_cfg->vpd_cbs_dma + offsetof(struct ipr_misc_cbs, mode_pages),
			      length);

	ipr_cmd->job_step = ipr_set_supported_devs;
	ipr_cmd->u.res = list_entry(ioa_cfg->used_res_q.next,
				    struct ipr_resource_entry, queue);
	ipr_do_req(ipr_cmd, ipr_reset_ioa_job, ipr_timeout, IPR_INTERNAL_TIMEOUT);

	LEAVE;
	return IPR_RC_JOB_RETURN;
}

/**
 * ipr_build_mode_sense - Builds a mode sense command
 * @ipr_cmd:	ipr command struct
 * @res:		resource entry struct
 * @parm:		Byte 2 of mode sense command
 * @dma_addr:	DMA address of mode sense buffer
 * @xfer_len:	Size of DMA buffer
 *
 * Return value:
 * 	none
 **/
static void ipr_build_mode_sense(struct ipr_cmnd *ipr_cmd,
				 __be32 res_handle,
				 u8 parm, dma_addr_t dma_addr, u8 xfer_len)
{
	struct ipr_ioarcb *ioarcb = &ipr_cmd->ioarcb;

	ioarcb->res_handle = res_handle;
	ioarcb->cmd_pkt.cdb[0] = MODE_SENSE;
	ioarcb->cmd_pkt.cdb[2] = parm;
	ioarcb->cmd_pkt.cdb[4] = xfer_len;
	ioarcb->cmd_pkt.request_type = IPR_RQTYPE_SCSICDB;

	ipr_init_ioadl(ipr_cmd, dma_addr, xfer_len, IPR_IOADL_FLAGS_READ_LAST);
}

/**
 * ipr_reset_cmd_failed - Handle failure of IOA reset command
 * @ipr_cmd:	ipr command struct
 *
 * This function handles the failure of an IOA bringup command.
 *
 * Return value:
 * 	IPR_RC_JOB_RETURN
 **/
static int ipr_reset_cmd_failed(struct ipr_cmnd *ipr_cmd)
{
	struct ipr_ioa_cfg *ioa_cfg = ipr_cmd->ioa_cfg;
	u32 ioasc = be32_to_cpu(ipr_cmd->s.ioasa.hdr.ioasc);

	dev_err(&ioa_cfg->pdev->dev,
		"0x%02X failed with IOASC: 0x%08X\n",
		ipr_cmd->ioarcb.cmd_pkt.cdb[0], ioasc);

	ipr_initiate_ioa_reset(ioa_cfg, IPR_SHUTDOWN_NONE);
	list_add_tail(&ipr_cmd->queue, &ioa_cfg->free_q);
	return IPR_RC_JOB_RETURN;
}

/**
 * ipr_reset_mode_sense_failed - Handle failure of IOAFP mode sense
 * @ipr_cmd:	ipr command struct
 *
 * This function handles the failure of a Mode Sense to the IOAFP.
 * Some adapters do not handle all mode pages.
 *
 * Return value:
 * 	IPR_RC_JOB_CONTINUE / IPR_RC_JOB_RETURN
 **/
static int ipr_reset_mode_sense_failed(struct ipr_cmnd *ipr_cmd)
{
	struct ipr_ioa_cfg *ioa_cfg = ipr_cmd->ioa_cfg;
	u32 ioasc = be32_to_cpu(ipr_cmd->s.ioasa.hdr.ioasc);

	if (ioasc == IPR_IOASC_IR_INVALID_REQ_TYPE_OR_PKT) {
		ipr_cmd->job_step = ipr_set_supported_devs;
		ipr_cmd->u.res = list_entry(ioa_cfg->used_res_q.next,
					    struct ipr_resource_entry, queue);
		return IPR_RC_JOB_CONTINUE;
	}

	return ipr_reset_cmd_failed(ipr_cmd);
}

/**
 * ipr_ioafp_mode_sense_page28 - Issue Mode Sense Page 28 to IOA
 * @ipr_cmd:	ipr command struct
 *
 * This function send a Page 28 mode sense to the IOA to
 * retrieve SCSI bus attributes.
 *
 * Return value:
 * 	IPR_RC_JOB_RETURN
 **/
static int ipr_ioafp_mode_sense_page28(struct ipr_cmnd *ipr_cmd)
{
	struct ipr_ioa_cfg *ioa_cfg = ipr_cmd->ioa_cfg;

	ENTER;
	ipr_build_mode_sense(ipr_cmd, cpu_to_be32(IPR_IOA_RES_HANDLE),
			     0x28, ioa_cfg->vpd_cbs_dma +
			     offsetof(struct ipr_misc_cbs, mode_pages),
			     sizeof(struct ipr_mode_pages));

	ipr_cmd->job_step = ipr_ioafp_mode_select_page28;
	ipr_cmd->job_step_failed = ipr_reset_mode_sense_failed;

	ipr_do_req(ipr_cmd, ipr_reset_ioa_job, ipr_timeout, IPR_INTERNAL_TIMEOUT);

	LEAVE;
	return IPR_RC_JOB_RETURN;
}

/**
 * ipr_ioafp_mode_select_page24 - Issue Mode Select to IOA
 * @ipr_cmd:	ipr command struct
 *
 * This function enables dual IOA RAID support if possible.
 *
 * Return value:
 * 	IPR_RC_JOB_RETURN
 **/
static int ipr_ioafp_mode_select_page24(struct ipr_cmnd *ipr_cmd)
{
	struct ipr_ioa_cfg *ioa_cfg = ipr_cmd->ioa_cfg;
	struct ipr_mode_pages *mode_pages = &ioa_cfg->vpd_cbs->mode_pages;
	struct ipr_mode_page24 *mode_page;
	int length;

	ENTER;
	mode_page = ipr_get_mode_page(mode_pages, 0x24,
				      sizeof(struct ipr_mode_page24));

	if (mode_page)
		mode_page->flags |= IPR_ENABLE_DUAL_IOA_AF;

	length = mode_pages->hdr.length + 1;
	mode_pages->hdr.length = 0;

	ipr_build_mode_select(ipr_cmd, cpu_to_be32(IPR_IOA_RES_HANDLE), 0x11,
			      ioa_cfg->vpd_cbs_dma + offsetof(struct ipr_misc_cbs, mode_pages),
			      length);

	ipr_cmd->job_step = ipr_ioafp_mode_sense_page28;
	ipr_do_req(ipr_cmd, ipr_reset_ioa_job, ipr_timeout, IPR_INTERNAL_TIMEOUT);

	LEAVE;
	return IPR_RC_JOB_RETURN;
}

/**
 * ipr_reset_mode_sense_page24_failed - Handle failure of IOAFP mode sense
 * @ipr_cmd:	ipr command struct
 *
 * This function handles the failure of a Mode Sense to the IOAFP.
 * Some adapters do not handle all mode pages.
 *
 * Return value:
 * 	IPR_RC_JOB_CONTINUE / IPR_RC_JOB_RETURN
 **/
static int ipr_reset_mode_sense_page24_failed(struct ipr_cmnd *ipr_cmd)
{
	u32 ioasc = be32_to_cpu(ipr_cmd->s.ioasa.hdr.ioasc);

	if (ioasc == IPR_IOASC_IR_INVALID_REQ_TYPE_OR_PKT) {
		ipr_cmd->job_step = ipr_ioafp_mode_sense_page28;
		return IPR_RC_JOB_CONTINUE;
	}

	return ipr_reset_cmd_failed(ipr_cmd);
}

/**
 * ipr_ioafp_mode_sense_page24 - Issue Page 24 Mode Sense to IOA
 * @ipr_cmd:	ipr command struct
 *
 * This function send a mode sense to the IOA to retrieve
 * the IOA Advanced Function Control mode page.
 *
 * Return value:
 * 	IPR_RC_JOB_RETURN
 **/
static int ipr_ioafp_mode_sense_page24(struct ipr_cmnd *ipr_cmd)
{
	struct ipr_ioa_cfg *ioa_cfg = ipr_cmd->ioa_cfg;

	ENTER;
	ipr_build_mode_sense(ipr_cmd, cpu_to_be32(IPR_IOA_RES_HANDLE),
			     0x24, ioa_cfg->vpd_cbs_dma +
			     offsetof(struct ipr_misc_cbs, mode_pages),
			     sizeof(struct ipr_mode_pages));

	ipr_cmd->job_step = ipr_ioafp_mode_select_page24;
	ipr_cmd->job_step_failed = ipr_reset_mode_sense_page24_failed;

	ipr_do_req(ipr_cmd, ipr_reset_ioa_job, ipr_timeout, IPR_INTERNAL_TIMEOUT);

	LEAVE;
	return IPR_RC_JOB_RETURN;
}

/**
 * ipr_init_res_table - Initialize the resource table
 * @ipr_cmd:	ipr command struct
 *
 * This function looks through the existing resource table, comparing
 * it with the config table. This function will take care of old/new
 * devices and schedule adding/removing them from the mid-layer
 * as appropriate.
 *
 * Return value:
 * 	IPR_RC_JOB_CONTINUE
 **/
static int ipr_init_res_table(struct ipr_cmnd *ipr_cmd)
{
	struct ipr_ioa_cfg *ioa_cfg = ipr_cmd->ioa_cfg;
	struct ipr_resource_entry *res, *temp;
	struct ipr_config_table_entry_wrapper cfgtew;
	int entries, found, flag, i;
	LIST_HEAD(old_res);

	ENTER;
	if (ioa_cfg->sis64)
		flag = ioa_cfg->u.cfg_table64->hdr64.flags;
	else
		flag = ioa_cfg->u.cfg_table->hdr.flags;

	if (flag & IPR_UCODE_DOWNLOAD_REQ)
		dev_err(&ioa_cfg->pdev->dev, "Microcode download required\n");

	list_for_each_entry_safe(res, temp, &ioa_cfg->used_res_q, queue)
		list_move_tail(&res->queue, &old_res);

	if (ioa_cfg->sis64)
		entries = be16_to_cpu(ioa_cfg->u.cfg_table64->hdr64.num_entries);
	else
		entries = ioa_cfg->u.cfg_table->hdr.num_entries;

	for (i = 0; i < entries; i++) {
		if (ioa_cfg->sis64)
			cfgtew.u.cfgte64 = &ioa_cfg->u.cfg_table64->dev[i];
		else
			cfgtew.u.cfgte = &ioa_cfg->u.cfg_table->dev[i];
		found = 0;

		list_for_each_entry_safe(res, temp, &old_res, queue) {
			if (ipr_is_same_device(res, &cfgtew)) {
				list_move_tail(&res->queue, &ioa_cfg->used_res_q);
				found = 1;
				break;
			}
		}

		if (!found) {
			if (list_empty(&ioa_cfg->free_res_q)) {
				dev_err(&ioa_cfg->pdev->dev, "Too many devices attached\n");
				break;
			}

			found = 1;
			res = list_entry(ioa_cfg->free_res_q.next,
					 struct ipr_resource_entry, queue);
			list_move_tail(&res->queue, &ioa_cfg->used_res_q);
			ipr_init_res_entry(res, &cfgtew);
			res->add_to_ml = 1;
		} else if (res->sdev && (ipr_is_vset_device(res) || ipr_is_scsi_disk(res)))
			res->sdev->allow_restart = 1;

		if (found)
			ipr_update_res_entry(res, &cfgtew);
	}

	list_for_each_entry_safe(res, temp, &old_res, queue) {
		if (res->sdev) {
			res->del_from_ml = 1;
			res->res_handle = IPR_INVALID_RES_HANDLE;
			list_move_tail(&res->queue, &ioa_cfg->used_res_q);
		}
	}

	list_for_each_entry_safe(res, temp, &old_res, queue) {
		ipr_clear_res_target(res);
		list_move_tail(&res->queue, &ioa_cfg->free_res_q);
	}

	if (ioa_cfg->dual_raid && ipr_dual_ioa_raid)
		ipr_cmd->job_step = ipr_ioafp_mode_sense_page24;
	else
		ipr_cmd->job_step = ipr_ioafp_mode_sense_page28;

	LEAVE;
	return IPR_RC_JOB_CONTINUE;
}

/**
 * ipr_ioafp_query_ioa_cfg - Send a Query IOA Config to the adapter.
 * @ipr_cmd:	ipr command struct
 *
 * This function sends a Query IOA Configuration command
 * to the adapter to retrieve the IOA configuration table.
 *
 * Return value:
 * 	IPR_RC_JOB_RETURN
 **/
static int ipr_ioafp_query_ioa_cfg(struct ipr_cmnd *ipr_cmd)
{
	struct ipr_ioa_cfg *ioa_cfg = ipr_cmd->ioa_cfg;
	struct ipr_ioarcb *ioarcb = &ipr_cmd->ioarcb;
	struct ipr_inquiry_page3 *ucode_vpd = &ioa_cfg->vpd_cbs->page3_data;
	struct ipr_inquiry_cap *cap = &ioa_cfg->vpd_cbs->cap;

	ENTER;
	if (cap->cap & IPR_CAP_DUAL_IOA_RAID)
		ioa_cfg->dual_raid = 1;
	dev_info(&ioa_cfg->pdev->dev, "Adapter firmware version: %02X%02X%02X%02X\n",
		 ucode_vpd->major_release, ucode_vpd->card_type,
		 ucode_vpd->minor_release[0], ucode_vpd->minor_release[1]);
	ioarcb->cmd_pkt.request_type = IPR_RQTYPE_IOACMD;
	ioarcb->res_handle = cpu_to_be32(IPR_IOA_RES_HANDLE);

	ioarcb->cmd_pkt.cdb[0] = IPR_QUERY_IOA_CONFIG;
	ioarcb->cmd_pkt.cdb[6] = (ioa_cfg->cfg_table_size >> 16) & 0xff;
	ioarcb->cmd_pkt.cdb[7] = (ioa_cfg->cfg_table_size >> 8) & 0xff;
	ioarcb->cmd_pkt.cdb[8] = ioa_cfg->cfg_table_size & 0xff;

	ipr_init_ioadl(ipr_cmd, ioa_cfg->cfg_table_dma, ioa_cfg->cfg_table_size,
		       IPR_IOADL_FLAGS_READ_LAST);

	ipr_cmd->job_step = ipr_init_res_table;

	ipr_do_req(ipr_cmd, ipr_reset_ioa_job, ipr_timeout, IPR_INTERNAL_TIMEOUT);

	LEAVE;
	return IPR_RC_JOB_RETURN;
}

/**
 * ipr_ioafp_inquiry - Send an Inquiry to the adapter.
 * @ipr_cmd:	ipr command struct
 *
 * This utility function sends an inquiry to the adapter.
 *
 * Return value:
 * 	none
 **/
static void ipr_ioafp_inquiry(struct ipr_cmnd *ipr_cmd, u8 flags, u8 page,
			      dma_addr_t dma_addr, u8 xfer_len)
{
	struct ipr_ioarcb *ioarcb = &ipr_cmd->ioarcb;

	ENTER;
	ioarcb->cmd_pkt.request_type = IPR_RQTYPE_SCSICDB;
	ioarcb->res_handle = cpu_to_be32(IPR_IOA_RES_HANDLE);

	ioarcb->cmd_pkt.cdb[0] = INQUIRY;
	ioarcb->cmd_pkt.cdb[1] = flags;
	ioarcb->cmd_pkt.cdb[2] = page;
	ioarcb->cmd_pkt.cdb[4] = xfer_len;

	ipr_init_ioadl(ipr_cmd, dma_addr, xfer_len, IPR_IOADL_FLAGS_READ_LAST);

	ipr_do_req(ipr_cmd, ipr_reset_ioa_job, ipr_timeout, IPR_INTERNAL_TIMEOUT);
	LEAVE;
}

/**
 * ipr_inquiry_page_supported - Is the given inquiry page supported
 * @page0:		inquiry page 0 buffer
 * @page:		page code.
 *
 * This function determines if the specified inquiry page is supported.
 *
 * Return value:
 *	1 if page is supported / 0 if not
 **/
static int ipr_inquiry_page_supported(struct ipr_inquiry_page0 *page0, u8 page)
{
	int i;

	for (i = 0; i < min_t(u8, page0->len, IPR_INQUIRY_PAGE0_ENTRIES); i++)
		if (page0->page[i] == page)
			return 1;

	return 0;
}

/**
 * ipr_ioafp_cap_inquiry - Send a Page 0xD0 Inquiry to the adapter.
 * @ipr_cmd:	ipr command struct
 *
 * This function sends a Page 0xD0 inquiry to the adapter
 * to retrieve adapter capabilities.
 *
 * Return value:
 * 	IPR_RC_JOB_CONTINUE / IPR_RC_JOB_RETURN
 **/
static int ipr_ioafp_cap_inquiry(struct ipr_cmnd *ipr_cmd)
{
	struct ipr_ioa_cfg *ioa_cfg = ipr_cmd->ioa_cfg;
	struct ipr_inquiry_page0 *page0 = &ioa_cfg->vpd_cbs->page0_data;
	struct ipr_inquiry_cap *cap = &ioa_cfg->vpd_cbs->cap;

	ENTER;
	ipr_cmd->job_step = ipr_ioafp_query_ioa_cfg;
	memset(cap, 0, sizeof(*cap));

	if (ipr_inquiry_page_supported(page0, 0xD0)) {
		ipr_ioafp_inquiry(ipr_cmd, 1, 0xD0,
				  ioa_cfg->vpd_cbs_dma + offsetof(struct ipr_misc_cbs, cap),
				  sizeof(struct ipr_inquiry_cap));
		return IPR_RC_JOB_RETURN;
	}

	LEAVE;
	return IPR_RC_JOB_CONTINUE;
}

/**
 * ipr_ioafp_page3_inquiry - Send a Page 3 Inquiry to the adapter.
 * @ipr_cmd:	ipr command struct
 *
 * This function sends a Page 3 inquiry to the adapter
 * to retrieve software VPD information.
 *
 * Return value:
 * 	IPR_RC_JOB_CONTINUE / IPR_RC_JOB_RETURN
 **/
static int ipr_ioafp_page3_inquiry(struct ipr_cmnd *ipr_cmd)
{
	struct ipr_ioa_cfg *ioa_cfg = ipr_cmd->ioa_cfg;

	ENTER;

	ipr_cmd->job_step = ipr_ioafp_cap_inquiry;

	ipr_ioafp_inquiry(ipr_cmd, 1, 3,
			  ioa_cfg->vpd_cbs_dma + offsetof(struct ipr_misc_cbs, page3_data),
			  sizeof(struct ipr_inquiry_page3));

	LEAVE;
	return IPR_RC_JOB_RETURN;
}

/**
 * ipr_ioafp_page0_inquiry - Send a Page 0 Inquiry to the adapter.
 * @ipr_cmd:	ipr command struct
 *
 * This function sends a Page 0 inquiry to the adapter
 * to retrieve supported inquiry pages.
 *
 * Return value:
 * 	IPR_RC_JOB_CONTINUE / IPR_RC_JOB_RETURN
 **/
static int ipr_ioafp_page0_inquiry(struct ipr_cmnd *ipr_cmd)
{
	struct ipr_ioa_cfg *ioa_cfg = ipr_cmd->ioa_cfg;
	char type[5];

	ENTER;

	/* Grab the type out of the VPD and store it away */
	memcpy(type, ioa_cfg->vpd_cbs->ioa_vpd.std_inq_data.vpids.product_id, 4);
	type[4] = '\0';
	ioa_cfg->type = simple_strtoul((char *)type, NULL, 16);

	ipr_cmd->job_step = ipr_ioafp_page3_inquiry;

	ipr_ioafp_inquiry(ipr_cmd, 1, 0,
			  ioa_cfg->vpd_cbs_dma + offsetof(struct ipr_misc_cbs, page0_data),
			  sizeof(struct ipr_inquiry_page0));

	LEAVE;
	return IPR_RC_JOB_RETURN;
}

/**
 * ipr_ioafp_std_inquiry - Send a Standard Inquiry to the adapter.
 * @ipr_cmd:	ipr command struct
 *
 * This function sends a standard inquiry to the adapter.
 *
 * Return value:
 * 	IPR_RC_JOB_RETURN
 **/
static int ipr_ioafp_std_inquiry(struct ipr_cmnd *ipr_cmd)
{
	struct ipr_ioa_cfg *ioa_cfg = ipr_cmd->ioa_cfg;

	ENTER;
	ipr_cmd->job_step = ipr_ioafp_page0_inquiry;

	ipr_ioafp_inquiry(ipr_cmd, 0, 0,
			  ioa_cfg->vpd_cbs_dma + offsetof(struct ipr_misc_cbs, ioa_vpd),
			  sizeof(struct ipr_ioa_vpd));

	LEAVE;
	return IPR_RC_JOB_RETURN;
}

/**
 * ipr_ioafp_identify_hrrq - Send Identify Host RRQ.
 * @ipr_cmd:	ipr command struct
 *
 * This function send an Identify Host Request Response Queue
 * command to establish the HRRQ with the adapter.
 *
 * Return value:
 * 	IPR_RC_JOB_RETURN
 **/
static int ipr_ioafp_identify_hrrq(struct ipr_cmnd *ipr_cmd)
{
	struct ipr_ioa_cfg *ioa_cfg = ipr_cmd->ioa_cfg;
	struct ipr_ioarcb *ioarcb = &ipr_cmd->ioarcb;

	ENTER;
	dev_info(&ioa_cfg->pdev->dev, "Starting IOA initialization sequence.\n");

	ioarcb->cmd_pkt.cdb[0] = IPR_ID_HOST_RR_Q;
	ioarcb->res_handle = cpu_to_be32(IPR_IOA_RES_HANDLE);

	ioarcb->cmd_pkt.request_type = IPR_RQTYPE_IOACMD;
	if (ioa_cfg->sis64)
		ioarcb->cmd_pkt.cdb[1] = 0x1;
	ioarcb->cmd_pkt.cdb[2] =
		((u64) ioa_cfg->host_rrq_dma >> 24) & 0xff;
	ioarcb->cmd_pkt.cdb[3] =
		((u64) ioa_cfg->host_rrq_dma >> 16) & 0xff;
	ioarcb->cmd_pkt.cdb[4] =
		((u64) ioa_cfg->host_rrq_dma >> 8) & 0xff;
	ioarcb->cmd_pkt.cdb[5] =
		((u64) ioa_cfg->host_rrq_dma) & 0xff;
	ioarcb->cmd_pkt.cdb[7] =
		((sizeof(u32) * IPR_NUM_CMD_BLKS) >> 8) & 0xff;
	ioarcb->cmd_pkt.cdb[8] =
		(sizeof(u32) * IPR_NUM_CMD_BLKS) & 0xff;

	if (ioa_cfg->sis64) {
		ioarcb->cmd_pkt.cdb[10] =
			((u64) ioa_cfg->host_rrq_dma >> 56) & 0xff;
		ioarcb->cmd_pkt.cdb[11] =
			((u64) ioa_cfg->host_rrq_dma >> 48) & 0xff;
		ioarcb->cmd_pkt.cdb[12] =
			((u64) ioa_cfg->host_rrq_dma >> 40) & 0xff;
		ioarcb->cmd_pkt.cdb[13] =
			((u64) ioa_cfg->host_rrq_dma >> 32) & 0xff;
	}

	ipr_cmd->job_step = ipr_ioafp_std_inquiry;

	ipr_do_req(ipr_cmd, ipr_reset_ioa_job, ipr_timeout, IPR_INTERNAL_TIMEOUT);

	LEAVE;
	return IPR_RC_JOB_RETURN;
}

/**
 * ipr_reset_timer_done - Adapter reset timer function
 * @ipr_cmd:	ipr command struct
 *
 * Description: This function is used in adapter reset processing
 * for timing events. If the reset_cmd pointer in the IOA
 * config struct is not this adapter's we are doing nested
 * resets and fail_all_ops will take care of freeing the
 * command block.
 *
 * Return value:
 * 	none
 **/
static void ipr_reset_timer_done(struct ipr_cmnd *ipr_cmd)
{
	struct ipr_ioa_cfg *ioa_cfg = ipr_cmd->ioa_cfg;
	unsigned long lock_flags = 0;

	spin_lock_irqsave(ioa_cfg->host->host_lock, lock_flags);

	if (ioa_cfg->reset_cmd == ipr_cmd) {
		list_del(&ipr_cmd->queue);
		ipr_cmd->done(ipr_cmd);
	}

	spin_unlock_irqrestore(ioa_cfg->host->host_lock, lock_flags);
}

/**
 * ipr_reset_start_timer - Start a timer for adapter reset job
 * @ipr_cmd:	ipr command struct
 * @timeout:	timeout value
 *
 * Description: This function is used in adapter reset processing
 * for timing events. If the reset_cmd pointer in the IOA
 * config struct is not this adapter's we are doing nested
 * resets and fail_all_ops will take care of freeing the
 * command block.
 *
 * Return value:
 * 	none
 **/
static void ipr_reset_start_timer(struct ipr_cmnd *ipr_cmd,
				  unsigned long timeout)
{
	list_add_tail(&ipr_cmd->queue, &ipr_cmd->ioa_cfg->pending_q);
	ipr_cmd->done = ipr_reset_ioa_job;

	ipr_cmd->timer.data = (unsigned long) ipr_cmd;
	ipr_cmd->timer.expires = jiffies + timeout;
	ipr_cmd->timer.function = (void (*)(unsigned long))ipr_reset_timer_done;
	add_timer(&ipr_cmd->timer);
}

/**
 * ipr_init_ioa_mem - Initialize ioa_cfg control block
 * @ioa_cfg:	ioa cfg struct
 *
 * Return value:
 * 	nothing
 **/
static void ipr_init_ioa_mem(struct ipr_ioa_cfg *ioa_cfg)
{
	memset(ioa_cfg->host_rrq, 0, sizeof(u32) * IPR_NUM_CMD_BLKS);

	/* Initialize Host RRQ pointers */
	ioa_cfg->hrrq_start = ioa_cfg->host_rrq;
	ioa_cfg->hrrq_end = &ioa_cfg->host_rrq[IPR_NUM_CMD_BLKS - 1];
	ioa_cfg->hrrq_curr = ioa_cfg->hrrq_start;
	ioa_cfg->toggle_bit = 1;

	/* Zero out config table */
	memset(ioa_cfg->u.cfg_table, 0, ioa_cfg->cfg_table_size);
}

/**
 * ipr_reset_next_stage - Process IPL stage change based on feedback register.
 * @ipr_cmd:	ipr command struct
 *
 * Return value:
 * 	IPR_RC_JOB_CONTINUE / IPR_RC_JOB_RETURN
 **/
static int ipr_reset_next_stage(struct ipr_cmnd *ipr_cmd)
{
	unsigned long stage, stage_time;
	u32 feedback;
	volatile u32 int_reg;
	struct ipr_ioa_cfg *ioa_cfg = ipr_cmd->ioa_cfg;
	u64 maskval = 0;

	feedback = readl(ioa_cfg->regs.init_feedback_reg);
	stage = feedback & IPR_IPL_INIT_STAGE_MASK;
	stage_time = feedback & IPR_IPL_INIT_STAGE_TIME_MASK;

	ipr_dbg("IPL stage = 0x%lx, IPL stage time = %ld\n", stage, stage_time);

	/* sanity check the stage_time value */
	if (stage_time == 0)
		stage_time = IPR_IPL_INIT_DEFAULT_STAGE_TIME;
	else if (stage_time < IPR_IPL_INIT_MIN_STAGE_TIME)
		stage_time = IPR_IPL_INIT_MIN_STAGE_TIME;
	else if (stage_time > IPR_LONG_OPERATIONAL_TIMEOUT)
		stage_time = IPR_LONG_OPERATIONAL_TIMEOUT;

	if (stage == IPR_IPL_INIT_STAGE_UNKNOWN) {
		writel(IPR_PCII_IPL_STAGE_CHANGE, ioa_cfg->regs.set_interrupt_mask_reg);
		int_reg = readl(ioa_cfg->regs.sense_interrupt_mask_reg);
		stage_time = ioa_cfg->transop_timeout;
		ipr_cmd->job_step = ipr_ioafp_identify_hrrq;
	} else if (stage == IPR_IPL_INIT_STAGE_TRANSOP) {
		int_reg = readl(ioa_cfg->regs.sense_interrupt_reg32);
		if (int_reg & IPR_PCII_IOA_TRANS_TO_OPER) {
			ipr_cmd->job_step = ipr_ioafp_identify_hrrq;
			maskval = IPR_PCII_IPL_STAGE_CHANGE;
			maskval = (maskval << 32) | IPR_PCII_IOA_TRANS_TO_OPER;
			writeq(maskval, ioa_cfg->regs.set_interrupt_mask_reg);
			int_reg = readl(ioa_cfg->regs.sense_interrupt_mask_reg);
			return IPR_RC_JOB_CONTINUE;
		}
	}

	ipr_cmd->timer.data = (unsigned long) ipr_cmd;
	ipr_cmd->timer.expires = jiffies + stage_time * HZ;
	ipr_cmd->timer.function = (void (*)(unsigned long))ipr_oper_timeout;
	ipr_cmd->done = ipr_reset_ioa_job;
	add_timer(&ipr_cmd->timer);
	list_add_tail(&ipr_cmd->queue, &ioa_cfg->pending_q);

	return IPR_RC_JOB_RETURN;
}

/**
 * ipr_reset_enable_ioa - Enable the IOA following a reset.
 * @ipr_cmd:	ipr command struct
 *
 * This function reinitializes some control blocks and
 * enables destructive diagnostics on the adapter.
 *
 * Return value:
 * 	IPR_RC_JOB_RETURN
 **/
static int ipr_reset_enable_ioa(struct ipr_cmnd *ipr_cmd)
{
	struct ipr_ioa_cfg *ioa_cfg = ipr_cmd->ioa_cfg;
	volatile u32 int_reg;
	volatile u64 maskval;

	ENTER;
	ipr_cmd->job_step = ipr_ioafp_identify_hrrq;
	ipr_init_ioa_mem(ioa_cfg);

	ioa_cfg->allow_interrupts = 1;
	if (ioa_cfg->sis64) {
		/* Set the adapter to the correct endian mode. */
		writel(IPR_ENDIAN_SWAP_KEY, ioa_cfg->regs.endian_swap_reg);
		int_reg = readl(ioa_cfg->regs.endian_swap_reg);
	}

	int_reg = readl(ioa_cfg->regs.sense_interrupt_reg32);

	if (int_reg & IPR_PCII_IOA_TRANS_TO_OPER) {
		writel((IPR_PCII_ERROR_INTERRUPTS | IPR_PCII_HRRQ_UPDATED),
		       ioa_cfg->regs.clr_interrupt_mask_reg32);
		int_reg = readl(ioa_cfg->regs.sense_interrupt_mask_reg);
		return IPR_RC_JOB_CONTINUE;
	}

	/* Enable destructive diagnostics on IOA */
	writel(ioa_cfg->doorbell, ioa_cfg->regs.set_uproc_interrupt_reg32);

	if (ioa_cfg->sis64) {
		maskval = IPR_PCII_IPL_STAGE_CHANGE;
		maskval = (maskval << 32) | IPR_PCII_OPER_INTERRUPTS;
		writeq(maskval, ioa_cfg->regs.clr_interrupt_mask_reg);
	} else
		writel(IPR_PCII_OPER_INTERRUPTS, ioa_cfg->regs.clr_interrupt_mask_reg32);

	int_reg = readl(ioa_cfg->regs.sense_interrupt_mask_reg);

	dev_info(&ioa_cfg->pdev->dev, "Initializing IOA.\n");

	if (ioa_cfg->sis64) {
		ipr_cmd->job_step = ipr_reset_next_stage;
		return IPR_RC_JOB_CONTINUE;
	}

	ipr_cmd->timer.data = (unsigned long) ipr_cmd;
	ipr_cmd->timer.expires = jiffies + (ioa_cfg->transop_timeout * HZ);
	ipr_cmd->timer.function = (void (*)(unsigned long))ipr_oper_timeout;
	ipr_cmd->done = ipr_reset_ioa_job;
	add_timer(&ipr_cmd->timer);
	list_add_tail(&ipr_cmd->queue, &ioa_cfg->pending_q);

	LEAVE;
	return IPR_RC_JOB_RETURN;
}

/**
 * ipr_reset_wait_for_dump - Wait for a dump to timeout.
 * @ipr_cmd:	ipr command struct
 *
 * This function is invoked when an adapter dump has run out
 * of processing time.
 *
 * Return value:
 * 	IPR_RC_JOB_CONTINUE
 **/
static int ipr_reset_wait_for_dump(struct ipr_cmnd *ipr_cmd)
{
	struct ipr_ioa_cfg *ioa_cfg = ipr_cmd->ioa_cfg;

	if (ioa_cfg->sdt_state == GET_DUMP)
		ioa_cfg->sdt_state = WAIT_FOR_DUMP;
	else if (ioa_cfg->sdt_state == READ_DUMP)
		ioa_cfg->sdt_state = ABORT_DUMP;

	ioa_cfg->dump_timeout = 1;
	ipr_cmd->job_step = ipr_reset_alert;

	return IPR_RC_JOB_CONTINUE;
}

/**
 * ipr_unit_check_no_data - Log a unit check/no data error log
 * @ioa_cfg:		ioa config struct
 *
 * Logs an error indicating the adapter unit checked, but for some
 * reason, we were unable to fetch the unit check buffer.
 *
 * Return value:
 * 	nothing
 **/
static void ipr_unit_check_no_data(struct ipr_ioa_cfg *ioa_cfg)
{
	ioa_cfg->errors_logged++;
	dev_err(&ioa_cfg->pdev->dev, "IOA unit check with no data\n");
}

/**
 * ipr_get_unit_check_buffer - Get the unit check buffer from the IOA
 * @ioa_cfg:		ioa config struct
 *
 * Fetches the unit check buffer from the adapter by clocking the data
 * through the mailbox register.
 *
 * Return value:
 * 	nothing
 **/
static void ipr_get_unit_check_buffer(struct ipr_ioa_cfg *ioa_cfg)
{
	unsigned long mailbox;
	struct ipr_hostrcb *hostrcb;
	struct ipr_uc_sdt sdt;
	int rc, length;
	u32 ioasc;

	mailbox = readl(ioa_cfg->ioa_mailbox);

	if (!ioa_cfg->sis64 && !ipr_sdt_is_fmt2(mailbox)) {
		ipr_unit_check_no_data(ioa_cfg);
		return;
	}

	memset(&sdt, 0, sizeof(struct ipr_uc_sdt));
	rc = ipr_get_ldump_data_section(ioa_cfg, mailbox, (__be32 *) &sdt,
					(sizeof(struct ipr_uc_sdt)) / sizeof(__be32));

	if (rc || !(sdt.entry[0].flags & IPR_SDT_VALID_ENTRY) ||
	    ((be32_to_cpu(sdt.hdr.state) != IPR_FMT3_SDT_READY_TO_USE) &&
	    (be32_to_cpu(sdt.hdr.state) != IPR_FMT2_SDT_READY_TO_USE))) {
		ipr_unit_check_no_data(ioa_cfg);
		return;
	}

	/* Find length of the first sdt entry (UC buffer) */
	if (be32_to_cpu(sdt.hdr.state) == IPR_FMT3_SDT_READY_TO_USE)
		length = be32_to_cpu(sdt.entry[0].end_token);
	else
		length = (be32_to_cpu(sdt.entry[0].end_token) -
			  be32_to_cpu(sdt.entry[0].start_token)) &
			  IPR_FMT2_MBX_ADDR_MASK;

	hostrcb = list_entry(ioa_cfg->hostrcb_free_q.next,
			     struct ipr_hostrcb, queue);
	list_del(&hostrcb->queue);
	memset(&hostrcb->hcam, 0, sizeof(hostrcb->hcam));

	rc = ipr_get_ldump_data_section(ioa_cfg,
					be32_to_cpu(sdt.entry[0].start_token),
					(__be32 *)&hostrcb->hcam,
					min(length, (int)sizeof(hostrcb->hcam)) / sizeof(__be32));

	if (!rc) {
		ipr_handle_log_data(ioa_cfg, hostrcb);
		ioasc = be32_to_cpu(hostrcb->hcam.u.error.fd_ioasc);
		if (ioasc == IPR_IOASC_NR_IOA_RESET_REQUIRED &&
		    ioa_cfg->sdt_state == GET_DUMP)
			ioa_cfg->sdt_state = WAIT_FOR_DUMP;
	} else
		ipr_unit_check_no_data(ioa_cfg);

	list_add_tail(&hostrcb->queue, &ioa_cfg->hostrcb_free_q);
}

/**
 * ipr_reset_get_unit_check_job - Call to get the unit check buffer.
 * @ipr_cmd:	ipr command struct
 *
 * Description: This function will call to get the unit check buffer.
 *
 * Return value:
 *	IPR_RC_JOB_RETURN
 **/
static int ipr_reset_get_unit_check_job(struct ipr_cmnd *ipr_cmd)
{
	struct ipr_ioa_cfg *ioa_cfg = ipr_cmd->ioa_cfg;

	ENTER;
	ioa_cfg->ioa_unit_checked = 0;
	ipr_get_unit_check_buffer(ioa_cfg);
	ipr_cmd->job_step = ipr_reset_alert;
	ipr_reset_start_timer(ipr_cmd, 0);

	LEAVE;
	return IPR_RC_JOB_RETURN;
}

/**
 * ipr_reset_restore_cfg_space - Restore PCI config space.
 * @ipr_cmd:	ipr command struct
 *
 * Description: This function restores the saved PCI config space of
 * the adapter, fails all outstanding ops back to the callers, and
 * fetches the dump/unit check if applicable to this reset.
 *
 * Return value:
 * 	IPR_RC_JOB_CONTINUE / IPR_RC_JOB_RETURN
 **/
static int ipr_reset_restore_cfg_space(struct ipr_cmnd *ipr_cmd)
{
	struct ipr_ioa_cfg *ioa_cfg = ipr_cmd->ioa_cfg;
	u32 int_reg;

	ENTER;
	ioa_cfg->pdev->state_saved = true;
	pci_restore_state(ioa_cfg->pdev);

	if (ipr_set_pcix_cmd_reg(ioa_cfg)) {
		ipr_cmd->s.ioasa.hdr.ioasc = cpu_to_be32(IPR_IOASC_PCI_ACCESS_ERROR);
		return IPR_RC_JOB_CONTINUE;
	}

	ipr_fail_all_ops(ioa_cfg);

	if (ioa_cfg->sis64) {
		/* Set the adapter to the correct endian mode. */
		writel(IPR_ENDIAN_SWAP_KEY, ioa_cfg->regs.endian_swap_reg);
		int_reg = readl(ioa_cfg->regs.endian_swap_reg);
	}

	if (ioa_cfg->ioa_unit_checked) {
		if (ioa_cfg->sis64) {
			ipr_cmd->job_step = ipr_reset_get_unit_check_job;
			ipr_reset_start_timer(ipr_cmd, IPR_DUMP_DELAY_TIMEOUT);
			return IPR_RC_JOB_RETURN;
		} else {
			ioa_cfg->ioa_unit_checked = 0;
			ipr_get_unit_check_buffer(ioa_cfg);
			ipr_cmd->job_step = ipr_reset_alert;
			ipr_reset_start_timer(ipr_cmd, 0);
			return IPR_RC_JOB_RETURN;
		}
	}

	if (ioa_cfg->in_ioa_bringdown) {
		ipr_cmd->job_step = ipr_ioa_bringdown_done;
	} else {
		ipr_cmd->job_step = ipr_reset_enable_ioa;

		if (GET_DUMP == ioa_cfg->sdt_state) {
			ioa_cfg->sdt_state = READ_DUMP;
			ioa_cfg->dump_timeout = 0;
			if (ioa_cfg->sis64)
				ipr_reset_start_timer(ipr_cmd, IPR_SIS64_DUMP_TIMEOUT);
			else
				ipr_reset_start_timer(ipr_cmd, IPR_SIS32_DUMP_TIMEOUT);
			ipr_cmd->job_step = ipr_reset_wait_for_dump;
			schedule_work(&ioa_cfg->work_q);
			return IPR_RC_JOB_RETURN;
		}
	}

	LEAVE;
	return IPR_RC_JOB_CONTINUE;
}

/**
 * ipr_reset_bist_done - BIST has completed on the adapter.
 * @ipr_cmd:	ipr command struct
 *
 * Description: Unblock config space and resume the reset process.
 *
 * Return value:
 * 	IPR_RC_JOB_CONTINUE
 **/
static int ipr_reset_bist_done(struct ipr_cmnd *ipr_cmd)
{
	struct ipr_ioa_cfg *ioa_cfg = ipr_cmd->ioa_cfg;

	ENTER;
	if (ioa_cfg->cfg_locked)
		pci_cfg_access_unlock(ioa_cfg->pdev);
	ioa_cfg->cfg_locked = 0;
	ipr_cmd->job_step = ipr_reset_restore_cfg_space;
	LEAVE;
	return IPR_RC_JOB_CONTINUE;
}

/**
 * ipr_reset_start_bist - Run BIST on the adapter.
 * @ipr_cmd:	ipr command struct
 *
 * Description: This function runs BIST on the adapter, then delays 2 seconds.
 *
 * Return value:
 * 	IPR_RC_JOB_CONTINUE / IPR_RC_JOB_RETURN
 **/
static int ipr_reset_start_bist(struct ipr_cmnd *ipr_cmd)
{
	struct ipr_ioa_cfg *ioa_cfg = ipr_cmd->ioa_cfg;
	int rc = PCIBIOS_SUCCESSFUL;

	ENTER;
	if (ioa_cfg->ipr_chip->bist_method == IPR_MMIO)
		writel(IPR_UPROCI_SIS64_START_BIST,
		       ioa_cfg->regs.set_uproc_interrupt_reg32);
	else
		rc = pci_write_config_byte(ioa_cfg->pdev, PCI_BIST, PCI_BIST_START);

	if (rc == PCIBIOS_SUCCESSFUL) {
		ipr_cmd->job_step = ipr_reset_bist_done;
		ipr_reset_start_timer(ipr_cmd, IPR_WAIT_FOR_BIST_TIMEOUT);
		rc = IPR_RC_JOB_RETURN;
	} else {
		if (ioa_cfg->cfg_locked)
			pci_cfg_access_unlock(ipr_cmd->ioa_cfg->pdev);
		ioa_cfg->cfg_locked = 0;
		ipr_cmd->s.ioasa.hdr.ioasc = cpu_to_be32(IPR_IOASC_PCI_ACCESS_ERROR);
		rc = IPR_RC_JOB_CONTINUE;
	}

	LEAVE;
	return rc;
}

/**
 * ipr_reset_slot_reset_done - Clear PCI reset to the adapter
 * @ipr_cmd:	ipr command struct
 *
 * Description: This clears PCI reset to the adapter and delays two seconds.
 *
 * Return value:
 * 	IPR_RC_JOB_RETURN
 **/
static int ipr_reset_slot_reset_done(struct ipr_cmnd *ipr_cmd)
{
	ENTER;
	pci_set_pcie_reset_state(ipr_cmd->ioa_cfg->pdev, pcie_deassert_reset);
	ipr_cmd->job_step = ipr_reset_bist_done;
	ipr_reset_start_timer(ipr_cmd, IPR_WAIT_FOR_BIST_TIMEOUT);
	LEAVE;
	return IPR_RC_JOB_RETURN;
}

/**
 * ipr_reset_slot_reset - Reset the PCI slot of the adapter.
 * @ipr_cmd:	ipr command struct
 *
 * Description: This asserts PCI reset to the adapter.
 *
 * Return value:
 * 	IPR_RC_JOB_RETURN
 **/
static int ipr_reset_slot_reset(struct ipr_cmnd *ipr_cmd)
{
	struct ipr_ioa_cfg *ioa_cfg = ipr_cmd->ioa_cfg;
	struct pci_dev *pdev = ioa_cfg->pdev;

	ENTER;
	pci_set_pcie_reset_state(pdev, pcie_warm_reset);
	ipr_cmd->job_step = ipr_reset_slot_reset_done;
	ipr_reset_start_timer(ipr_cmd, IPR_PCI_RESET_TIMEOUT);
	LEAVE;
	return IPR_RC_JOB_RETURN;
}

/**
 * ipr_reset_block_config_access_wait - Wait for permission to block config access
 * @ipr_cmd:	ipr command struct
 *
 * Description: This attempts to block config access to the IOA.
 *
 * Return value:
 * 	IPR_RC_JOB_CONTINUE / IPR_RC_JOB_RETURN
 **/
static int ipr_reset_block_config_access_wait(struct ipr_cmnd *ipr_cmd)
{
	struct ipr_ioa_cfg *ioa_cfg = ipr_cmd->ioa_cfg;
	int rc = IPR_RC_JOB_CONTINUE;

	if (pci_cfg_access_trylock(ioa_cfg->pdev)) {
		ioa_cfg->cfg_locked = 1;
		ipr_cmd->job_step = ioa_cfg->reset;
	} else {
		if (ipr_cmd->u.time_left) {
			rc = IPR_RC_JOB_RETURN;
			ipr_cmd->u.time_left -= IPR_CHECK_FOR_RESET_TIMEOUT;
			ipr_reset_start_timer(ipr_cmd,
					      IPR_CHECK_FOR_RESET_TIMEOUT);
		} else {
			ipr_cmd->job_step = ioa_cfg->reset;
			dev_err(&ioa_cfg->pdev->dev,
				"Timed out waiting to lock config access. Resetting anyway.\n");
		}
	}

	return rc;
}

/**
 * ipr_reset_block_config_access - Block config access to the IOA
 * @ipr_cmd:	ipr command struct
 *
 * Description: This attempts to block config access to the IOA
 *
 * Return value:
 * 	IPR_RC_JOB_CONTINUE
 **/
static int ipr_reset_block_config_access(struct ipr_cmnd *ipr_cmd)
{
	ipr_cmd->ioa_cfg->cfg_locked = 0;
	ipr_cmd->job_step = ipr_reset_block_config_access_wait;
	ipr_cmd->u.time_left = IPR_WAIT_FOR_RESET_TIMEOUT;
	return IPR_RC_JOB_CONTINUE;
}

/**
 * ipr_reset_allowed - Query whether or not IOA can be reset
 * @ioa_cfg:	ioa config struct
 *
 * Return value:
 * 	0 if reset not allowed / non-zero if reset is allowed
 **/
static int ipr_reset_allowed(struct ipr_ioa_cfg *ioa_cfg)
{
	volatile u32 temp_reg;

	temp_reg = readl(ioa_cfg->regs.sense_interrupt_reg);
	return ((temp_reg & IPR_PCII_CRITICAL_OPERATION) == 0);
}

/**
 * ipr_reset_wait_to_start_bist - Wait for permission to reset IOA.
 * @ipr_cmd:	ipr command struct
 *
 * Description: This function waits for adapter permission to run BIST,
 * then runs BIST. If the adapter does not give permission after a
 * reasonable time, we will reset the adapter anyway. The impact of
 * resetting the adapter without warning the adapter is the risk of
 * losing the persistent error log on the adapter. If the adapter is
 * reset while it is writing to the flash on the adapter, the flash
 * segment will have bad ECC and be zeroed.
 *
 * Return value:
 * 	IPR_RC_JOB_CONTINUE / IPR_RC_JOB_RETURN
 **/
static int ipr_reset_wait_to_start_bist(struct ipr_cmnd *ipr_cmd)
{
	struct ipr_ioa_cfg *ioa_cfg = ipr_cmd->ioa_cfg;
	int rc = IPR_RC_JOB_RETURN;

	if (!ipr_reset_allowed(ioa_cfg) && ipr_cmd->u.time_left) {
		ipr_cmd->u.time_left -= IPR_CHECK_FOR_RESET_TIMEOUT;
		ipr_reset_start_timer(ipr_cmd, IPR_CHECK_FOR_RESET_TIMEOUT);
	} else {
		ipr_cmd->job_step = ipr_reset_block_config_access;
		rc = IPR_RC_JOB_CONTINUE;
	}

	return rc;
}

/**
 * ipr_reset_alert - Alert the adapter of a pending reset
 * @ipr_cmd:	ipr command struct
 *
 * Description: This function alerts the adapter that it will be reset.
 * If memory space is not currently enabled, proceed directly
 * to running BIST on the adapter. The timer must always be started
 * so we guarantee we do not run BIST from ipr_isr.
 *
 * Return value:
 * 	IPR_RC_JOB_RETURN
 **/
static int ipr_reset_alert(struct ipr_cmnd *ipr_cmd)
{
	struct ipr_ioa_cfg *ioa_cfg = ipr_cmd->ioa_cfg;
	u16 cmd_reg;
	int rc;

	ENTER;
	rc = pci_read_config_word(ioa_cfg->pdev, PCI_COMMAND, &cmd_reg);

	if ((rc == PCIBIOS_SUCCESSFUL) && (cmd_reg & PCI_COMMAND_MEMORY)) {
		ipr_mask_and_clear_interrupts(ioa_cfg, ~0);
		writel(IPR_UPROCI_RESET_ALERT, ioa_cfg->regs.set_uproc_interrupt_reg32);
		ipr_cmd->job_step = ipr_reset_wait_to_start_bist;
	} else {
		ipr_cmd->job_step = ipr_reset_block_config_access;
	}

	ipr_cmd->u.time_left = IPR_WAIT_FOR_RESET_TIMEOUT;
	ipr_reset_start_timer(ipr_cmd, IPR_CHECK_FOR_RESET_TIMEOUT);

	LEAVE;
	return IPR_RC_JOB_RETURN;
}

/**
 * ipr_reset_ucode_download_done - Microcode download completion
 * @ipr_cmd:	ipr command struct
 *
 * Description: This function unmaps the microcode download buffer.
 *
 * Return value:
 * 	IPR_RC_JOB_CONTINUE
 **/
static int ipr_reset_ucode_download_done(struct ipr_cmnd *ipr_cmd)
{
	struct ipr_ioa_cfg *ioa_cfg = ipr_cmd->ioa_cfg;
	struct ipr_sglist *sglist = ioa_cfg->ucode_sglist;

	pci_unmap_sg(ioa_cfg->pdev, sglist->scatterlist,
		     sglist->num_sg, DMA_TO_DEVICE);

	ipr_cmd->job_step = ipr_reset_alert;
	return IPR_RC_JOB_CONTINUE;
}

/**
 * ipr_reset_ucode_download - Download microcode to the adapter
 * @ipr_cmd:	ipr command struct
 *
 * Description: This function checks to see if it there is microcode
 * to download to the adapter. If there is, a download is performed.
 *
 * Return value:
 * 	IPR_RC_JOB_CONTINUE / IPR_RC_JOB_RETURN
 **/
static int ipr_reset_ucode_download(struct ipr_cmnd *ipr_cmd)
{
	struct ipr_ioa_cfg *ioa_cfg = ipr_cmd->ioa_cfg;
	struct ipr_sglist *sglist = ioa_cfg->ucode_sglist;

	ENTER;
	ipr_cmd->job_step = ipr_reset_alert;

	if (!sglist)
		return IPR_RC_JOB_CONTINUE;

	ipr_cmd->ioarcb.res_handle = cpu_to_be32(IPR_IOA_RES_HANDLE);
	ipr_cmd->ioarcb.cmd_pkt.request_type = IPR_RQTYPE_SCSICDB;
	ipr_cmd->ioarcb.cmd_pkt.cdb[0] = WRITE_BUFFER;
	ipr_cmd->ioarcb.cmd_pkt.cdb[1] = IPR_WR_BUF_DOWNLOAD_AND_SAVE;
	ipr_cmd->ioarcb.cmd_pkt.cdb[6] = (sglist->buffer_len & 0xff0000) >> 16;
	ipr_cmd->ioarcb.cmd_pkt.cdb[7] = (sglist->buffer_len & 0x00ff00) >> 8;
	ipr_cmd->ioarcb.cmd_pkt.cdb[8] = sglist->buffer_len & 0x0000ff;

	if (ioa_cfg->sis64)
		ipr_build_ucode_ioadl64(ipr_cmd, sglist);
	else
		ipr_build_ucode_ioadl(ipr_cmd, sglist);
	ipr_cmd->job_step = ipr_reset_ucode_download_done;

	ipr_do_req(ipr_cmd, ipr_reset_ioa_job, ipr_timeout,
		   IPR_WRITE_BUFFER_TIMEOUT);

	LEAVE;
	return IPR_RC_JOB_RETURN;
}

/**
 * ipr_reset_shutdown_ioa - Shutdown the adapter
 * @ipr_cmd:	ipr command struct
 *
 * Description: This function issues an adapter shutdown of the
 * specified type to the specified adapter as part of the
 * adapter reset job.
 *
 * Return value:
 * 	IPR_RC_JOB_CONTINUE / IPR_RC_JOB_RETURN
 **/
static int ipr_reset_shutdown_ioa(struct ipr_cmnd *ipr_cmd)
{
	struct ipr_ioa_cfg *ioa_cfg = ipr_cmd->ioa_cfg;
	enum ipr_shutdown_type shutdown_type = ipr_cmd->u.shutdown_type;
	unsigned long timeout;
	int rc = IPR_RC_JOB_CONTINUE;

	ENTER;
	if (shutdown_type != IPR_SHUTDOWN_NONE && !ioa_cfg->ioa_is_dead) {
		ipr_cmd->ioarcb.res_handle = cpu_to_be32(IPR_IOA_RES_HANDLE);
		ipr_cmd->ioarcb.cmd_pkt.request_type = IPR_RQTYPE_IOACMD;
		ipr_cmd->ioarcb.cmd_pkt.cdb[0] = IPR_IOA_SHUTDOWN;
		ipr_cmd->ioarcb.cmd_pkt.cdb[1] = shutdown_type;

		if (shutdown_type == IPR_SHUTDOWN_NORMAL)
			timeout = IPR_SHUTDOWN_TIMEOUT;
		else if (shutdown_type == IPR_SHUTDOWN_PREPARE_FOR_NORMAL)
			timeout = IPR_INTERNAL_TIMEOUT;
		else if (ioa_cfg->dual_raid && ipr_dual_ioa_raid)
			timeout = IPR_DUAL_IOA_ABBR_SHUTDOWN_TO;
		else
			timeout = IPR_ABBREV_SHUTDOWN_TIMEOUT;

		ipr_do_req(ipr_cmd, ipr_reset_ioa_job, ipr_timeout, timeout);

		rc = IPR_RC_JOB_RETURN;
		ipr_cmd->job_step = ipr_reset_ucode_download;
	} else
		ipr_cmd->job_step = ipr_reset_alert;

	LEAVE;
	return rc;
}

/**
 * ipr_reset_ioa_job - Adapter reset job
 * @ipr_cmd:	ipr command struct
 *
 * Description: This function is the job router for the adapter reset job.
 *
 * Return value:
 * 	none
 **/
static void ipr_reset_ioa_job(struct ipr_cmnd *ipr_cmd)
{
	u32 rc, ioasc;
	struct ipr_ioa_cfg *ioa_cfg = ipr_cmd->ioa_cfg;

	do {
		ioasc = be32_to_cpu(ipr_cmd->s.ioasa.hdr.ioasc);

		if (ioa_cfg->reset_cmd != ipr_cmd) {
			/*
			 * We are doing nested adapter resets and this is
			 * not the current reset job.
			 */
			list_add_tail(&ipr_cmd->queue, &ioa_cfg->free_q);
			return;
		}

		if (IPR_IOASC_SENSE_KEY(ioasc)) {
			rc = ipr_cmd->job_step_failed(ipr_cmd);
			if (rc == IPR_RC_JOB_RETURN)
				return;
		}

		ipr_reinit_ipr_cmnd(ipr_cmd);
		ipr_cmd->job_step_failed = ipr_reset_cmd_failed;
		rc = ipr_cmd->job_step(ipr_cmd);
	} while (rc == IPR_RC_JOB_CONTINUE);
}

/**
 * _ipr_initiate_ioa_reset - Initiate an adapter reset
 * @ioa_cfg:		ioa config struct
 * @job_step:		first job step of reset job
 * @shutdown_type:	shutdown type
 *
 * Description: This function will initiate the reset of the given adapter
 * starting at the selected job step.
 * If the caller needs to wait on the completion of the reset,
 * the caller must sleep on the reset_wait_q.
 *
 * Return value:
 * 	none
 **/
static void _ipr_initiate_ioa_reset(struct ipr_ioa_cfg *ioa_cfg,
				    int (*job_step) (struct ipr_cmnd *),
				    enum ipr_shutdown_type shutdown_type)
{
	struct ipr_cmnd *ipr_cmd;

	ioa_cfg->in_reset_reload = 1;
	ioa_cfg->allow_cmds = 0;
	scsi_block_requests(ioa_cfg->host);

	ipr_cmd = ipr_get_free_ipr_cmnd(ioa_cfg);
	ioa_cfg->reset_cmd = ipr_cmd;
	ipr_cmd->job_step = job_step;
	ipr_cmd->u.shutdown_type = shutdown_type;

	ipr_reset_ioa_job(ipr_cmd);
}

/**
 * ipr_initiate_ioa_reset - Initiate an adapter reset
 * @ioa_cfg:		ioa config struct
 * @shutdown_type:	shutdown type
 *
 * Description: This function will initiate the reset of the given adapter.
 * If the caller needs to wait on the completion of the reset,
 * the caller must sleep on the reset_wait_q.
 *
 * Return value:
 * 	none
 **/
static void ipr_initiate_ioa_reset(struct ipr_ioa_cfg *ioa_cfg,
				   enum ipr_shutdown_type shutdown_type)
{
	if (ioa_cfg->ioa_is_dead)
		return;

	if (ioa_cfg->in_reset_reload) {
		if (ioa_cfg->sdt_state == GET_DUMP)
			ioa_cfg->sdt_state = WAIT_FOR_DUMP;
		else if (ioa_cfg->sdt_state == READ_DUMP)
			ioa_cfg->sdt_state = ABORT_DUMP;
	}

	if (ioa_cfg->reset_retries++ >= IPR_NUM_RESET_RELOAD_RETRIES) {
		dev_err(&ioa_cfg->pdev->dev,
			"IOA taken offline - error recovery failed\n");

		ioa_cfg->reset_retries = 0;
		ioa_cfg->ioa_is_dead = 1;

		if (ioa_cfg->in_ioa_bringdown) {
			ioa_cfg->reset_cmd = NULL;
			ioa_cfg->in_reset_reload = 0;
			ipr_fail_all_ops(ioa_cfg);
			wake_up_all(&ioa_cfg->reset_wait_q);

			spin_unlock_irq(ioa_cfg->host->host_lock);
			scsi_unblock_requests(ioa_cfg->host);
			spin_lock_irq(ioa_cfg->host->host_lock);
			return;
		} else {
			ioa_cfg->in_ioa_bringdown = 1;
			shutdown_type = IPR_SHUTDOWN_NONE;
		}
	}

	_ipr_initiate_ioa_reset(ioa_cfg, ipr_reset_shutdown_ioa,
				shutdown_type);
}

/**
 * ipr_reset_freeze - Hold off all I/O activity
 * @ipr_cmd:	ipr command struct
 *
 * Description: If the PCI slot is frozen, hold off all I/O
 * activity; then, as soon as the slot is available again,
 * initiate an adapter reset.
 */
static int ipr_reset_freeze(struct ipr_cmnd *ipr_cmd)
{
	/* Disallow new interrupts, avoid loop */
	ipr_cmd->ioa_cfg->allow_interrupts = 0;
	list_add_tail(&ipr_cmd->queue, &ipr_cmd->ioa_cfg->pending_q);
	ipr_cmd->done = ipr_reset_ioa_job;
	return IPR_RC_JOB_RETURN;
}

/**
 * ipr_pci_frozen - Called when slot has experienced a PCI bus error.
 * @pdev:	PCI device struct
 *
 * Description: This routine is called to tell us that the PCI bus
 * is down. Can't do anything here, except put the device driver
 * into a holding pattern, waiting for the PCI bus to come back.
 */
static void ipr_pci_frozen(struct pci_dev *pdev)
{
	unsigned long flags = 0;
	struct ipr_ioa_cfg *ioa_cfg = pci_get_drvdata(pdev);

	spin_lock_irqsave(ioa_cfg->host->host_lock, flags);
	_ipr_initiate_ioa_reset(ioa_cfg, ipr_reset_freeze, IPR_SHUTDOWN_NONE);
	spin_unlock_irqrestore(ioa_cfg->host->host_lock, flags);
}

/**
 * ipr_pci_slot_reset - Called when PCI slot has been reset.
 * @pdev:	PCI device struct
 *
 * Description: This routine is called by the pci error recovery
 * code after the PCI slot has been reset, just before we
 * should resume normal operations.
 */
static pci_ers_result_t ipr_pci_slot_reset(struct pci_dev *pdev)
{
	unsigned long flags = 0;
	struct ipr_ioa_cfg *ioa_cfg = pci_get_drvdata(pdev);

	spin_lock_irqsave(ioa_cfg->host->host_lock, flags);
	if (ioa_cfg->needs_warm_reset)
		ipr_initiate_ioa_reset(ioa_cfg, IPR_SHUTDOWN_NONE);
	else
		_ipr_initiate_ioa_reset(ioa_cfg, ipr_reset_restore_cfg_space,
					IPR_SHUTDOWN_NONE);
	spin_unlock_irqrestore(ioa_cfg->host->host_lock, flags);
	return PCI_ERS_RESULT_RECOVERED;
}

/**
 * ipr_pci_perm_failure - Called when PCI slot is dead for good.
 * @pdev:	PCI device struct
 *
 * Description: This routine is called when the PCI bus has
 * permanently failed.
 */
static void ipr_pci_perm_failure(struct pci_dev *pdev)
{
	unsigned long flags = 0;
	struct ipr_ioa_cfg *ioa_cfg = pci_get_drvdata(pdev);

	spin_lock_irqsave(ioa_cfg->host->host_lock, flags);
	if (ioa_cfg->sdt_state == WAIT_FOR_DUMP)
		ioa_cfg->sdt_state = ABORT_DUMP;
	ioa_cfg->reset_retries = IPR_NUM_RESET_RELOAD_RETRIES;
	ioa_cfg->in_ioa_bringdown = 1;
	ioa_cfg->allow_cmds = 0;
	ipr_initiate_ioa_reset(ioa_cfg, IPR_SHUTDOWN_NONE);
	spin_unlock_irqrestore(ioa_cfg->host->host_lock, flags);
}

/**
 * ipr_pci_error_detected - Called when a PCI error is detected.
 * @pdev:	PCI device struct
 * @state:	PCI channel state
 *
 * Description: Called when a PCI error is detected.
 *
 * Return value:
 * 	PCI_ERS_RESULT_NEED_RESET or PCI_ERS_RESULT_DISCONNECT
 */
static pci_ers_result_t ipr_pci_error_detected(struct pci_dev *pdev,
					       pci_channel_state_t state)
{
	switch (state) {
	case pci_channel_io_frozen:
		ipr_pci_frozen(pdev);
		return PCI_ERS_RESULT_NEED_RESET;
	case pci_channel_io_perm_failure:
		ipr_pci_perm_failure(pdev);
		return PCI_ERS_RESULT_DISCONNECT;
		break;
	default:
		break;
	}
	return PCI_ERS_RESULT_NEED_RESET;
}

/**
 * ipr_probe_ioa_part2 - Initializes IOAs found in ipr_probe_ioa(..)
 * @ioa_cfg:	ioa cfg struct
 *
 * Description: This is the second phase of adapter intialization
 * This function takes care of initilizing the adapter to the point
 * where it can accept new commands.

 * Return value:
 * 	0 on success / -EIO on failure
 **/
static int __devinit ipr_probe_ioa_part2(struct ipr_ioa_cfg *ioa_cfg)
{
	int rc = 0;
	unsigned long host_lock_flags = 0;

	ENTER;
	spin_lock_irqsave(ioa_cfg->host->host_lock, host_lock_flags);
	dev_dbg(&ioa_cfg->pdev->dev, "ioa_cfg adx: 0x%p\n", ioa_cfg);
	if (ioa_cfg->needs_hard_reset) {
		ioa_cfg->needs_hard_reset = 0;
		ipr_initiate_ioa_reset(ioa_cfg, IPR_SHUTDOWN_NONE);
	} else
		_ipr_initiate_ioa_reset(ioa_cfg, ipr_reset_enable_ioa,
					IPR_SHUTDOWN_NONE);

	spin_unlock_irqrestore(ioa_cfg->host->host_lock, host_lock_flags);
	wait_event(ioa_cfg->reset_wait_q, !ioa_cfg->in_reset_reload);
	spin_lock_irqsave(ioa_cfg->host->host_lock, host_lock_flags);

	if (ioa_cfg->ioa_is_dead) {
		rc = -EIO;
	} else if (ipr_invalid_adapter(ioa_cfg)) {
		if (!ipr_testmode)
			rc = -EIO;

		dev_err(&ioa_cfg->pdev->dev,
			"Adapter not supported in this hardware configuration.\n");
	}

	spin_unlock_irqrestore(ioa_cfg->host->host_lock, host_lock_flags);

	LEAVE;
	return rc;
}

/**
 * ipr_free_cmd_blks - Frees command blocks allocated for an adapter
 * @ioa_cfg:	ioa config struct
 *
 * Return value:
 * 	none
 **/
static void ipr_free_cmd_blks(struct ipr_ioa_cfg *ioa_cfg)
{
	int i;

	for (i = 0; i < IPR_NUM_CMD_BLKS; i++) {
		if (ioa_cfg->ipr_cmnd_list[i])
			pci_pool_free(ioa_cfg->ipr_cmd_pool,
				      ioa_cfg->ipr_cmnd_list[i],
				      ioa_cfg->ipr_cmnd_list_dma[i]);

		ioa_cfg->ipr_cmnd_list[i] = NULL;
	}

	if (ioa_cfg->ipr_cmd_pool)
		pci_pool_destroy(ioa_cfg->ipr_cmd_pool);

	kfree(ioa_cfg->ipr_cmnd_list);
	kfree(ioa_cfg->ipr_cmnd_list_dma);
	ioa_cfg->ipr_cmnd_list = NULL;
	ioa_cfg->ipr_cmnd_list_dma = NULL;
	ioa_cfg->ipr_cmd_pool = NULL;
}

/**
 * ipr_free_mem - Frees memory allocated for an adapter
 * @ioa_cfg:	ioa cfg struct
 *
 * Return value:
 * 	nothing
 **/
static void ipr_free_mem(struct ipr_ioa_cfg *ioa_cfg)
{
	int i;

	kfree(ioa_cfg->res_entries);
	pci_free_consistent(ioa_cfg->pdev, sizeof(struct ipr_misc_cbs),
			    ioa_cfg->vpd_cbs, ioa_cfg->vpd_cbs_dma);
	ipr_free_cmd_blks(ioa_cfg);
	pci_free_consistent(ioa_cfg->pdev, sizeof(u32) * IPR_NUM_CMD_BLKS,
			    ioa_cfg->host_rrq, ioa_cfg->host_rrq_dma);
	pci_free_consistent(ioa_cfg->pdev, ioa_cfg->cfg_table_size,
			    ioa_cfg->u.cfg_table,
			    ioa_cfg->cfg_table_dma);

	for (i = 0; i < IPR_NUM_HCAMS; i++) {
		pci_free_consistent(ioa_cfg->pdev,
				    sizeof(struct ipr_hostrcb),
				    ioa_cfg->hostrcb[i],
				    ioa_cfg->hostrcb_dma[i]);
	}

	ipr_free_dump(ioa_cfg);
	kfree(ioa_cfg->trace);
}

/**
 * ipr_free_all_resources - Free all allocated resources for an adapter.
 * @ipr_cmd:	ipr command struct
 *
 * This function frees all allocated resources for the
 * specified adapter.
 *
 * Return value:
 * 	none
 **/
static void ipr_free_all_resources(struct ipr_ioa_cfg *ioa_cfg)
{
	struct pci_dev *pdev = ioa_cfg->pdev;

	ENTER;
	free_irq(pdev->irq, ioa_cfg);
	pci_disable_msi(pdev);
	iounmap(ioa_cfg->hdw_dma_regs);
	pci_release_regions(pdev);
	ipr_free_mem(ioa_cfg);
	scsi_host_put(ioa_cfg->host);
	pci_disable_device(pdev);
	LEAVE;
}

/**
 * ipr_alloc_cmd_blks - Allocate command blocks for an adapter
 * @ioa_cfg:	ioa config struct
 *
 * Return value:
 * 	0 on success / -ENOMEM on allocation failure
 **/
static int __devinit ipr_alloc_cmd_blks(struct ipr_ioa_cfg *ioa_cfg)
{
	struct ipr_cmnd *ipr_cmd;
	struct ipr_ioarcb *ioarcb;
	dma_addr_t dma_addr;
	int i;

	ioa_cfg->ipr_cmd_pool = pci_pool_create(IPR_NAME, ioa_cfg->pdev,
						sizeof(struct ipr_cmnd), 512, 0);

	if (!ioa_cfg->ipr_cmd_pool)
		return -ENOMEM;

	ioa_cfg->ipr_cmnd_list = kcalloc(IPR_NUM_CMD_BLKS, sizeof(struct ipr_cmnd *), GFP_KERNEL);
	ioa_cfg->ipr_cmnd_list_dma = kcalloc(IPR_NUM_CMD_BLKS, sizeof(dma_addr_t), GFP_KERNEL);

	if (!ioa_cfg->ipr_cmnd_list || !ioa_cfg->ipr_cmnd_list_dma) {
		ipr_free_cmd_blks(ioa_cfg);
		return -ENOMEM;
	}

	for (i = 0; i < IPR_NUM_CMD_BLKS; i++) {
		ipr_cmd = pci_pool_alloc(ioa_cfg->ipr_cmd_pool, GFP_KERNEL, &dma_addr);

		if (!ipr_cmd) {
			ipr_free_cmd_blks(ioa_cfg);
			return -ENOMEM;
		}

		memset(ipr_cmd, 0, sizeof(*ipr_cmd));
		ioa_cfg->ipr_cmnd_list[i] = ipr_cmd;
		ioa_cfg->ipr_cmnd_list_dma[i] = dma_addr;

		ioarcb = &ipr_cmd->ioarcb;
		ipr_cmd->dma_addr = dma_addr;
		if (ioa_cfg->sis64)
			ioarcb->a.ioarcb_host_pci_addr64 = cpu_to_be64(dma_addr);
		else
			ioarcb->a.ioarcb_host_pci_addr = cpu_to_be32(dma_addr);

		ioarcb->host_response_handle = cpu_to_be32(i << 2);
		if (ioa_cfg->sis64) {
			ioarcb->u.sis64_addr_data.data_ioadl_addr =
				cpu_to_be64(dma_addr + offsetof(struct ipr_cmnd, i.ioadl64));
			ioarcb->u.sis64_addr_data.ioasa_host_pci_addr =
				cpu_to_be64(dma_addr + offsetof(struct ipr_cmnd, s.ioasa64));
		} else {
			ioarcb->write_ioadl_addr =
				cpu_to_be32(dma_addr + offsetof(struct ipr_cmnd, i.ioadl));
			ioarcb->read_ioadl_addr = ioarcb->write_ioadl_addr;
			ioarcb->ioasa_host_pci_addr =
				cpu_to_be32(dma_addr + offsetof(struct ipr_cmnd, s.ioasa));
		}
		ioarcb->ioasa_len = cpu_to_be16(sizeof(struct ipr_ioasa));
		ipr_cmd->cmd_index = i;
		ipr_cmd->ioa_cfg = ioa_cfg;
		ipr_cmd->sense_buffer_dma = dma_addr +
			offsetof(struct ipr_cmnd, sense_buffer);

		list_add_tail(&ipr_cmd->queue, &ioa_cfg->free_q);
	}

	return 0;
}

/**
 * ipr_alloc_mem - Allocate memory for an adapter
 * @ioa_cfg:	ioa config struct
 *
 * Return value:
 * 	0 on success / non-zero for error
 **/
static int __devinit ipr_alloc_mem(struct ipr_ioa_cfg *ioa_cfg)
{
	struct pci_dev *pdev = ioa_cfg->pdev;
	int i, rc = -ENOMEM;

	ENTER;
	ioa_cfg->res_entries = kzalloc(sizeof(struct ipr_resource_entry) *
				       ioa_cfg->max_devs_supported, GFP_KERNEL);

	if (!ioa_cfg->res_entries)
		goto out;

	if (ioa_cfg->sis64) {
		ioa_cfg->target_ids = kzalloc(sizeof(unsigned long) *
					      BITS_TO_LONGS(ioa_cfg->max_devs_supported), GFP_KERNEL);
		ioa_cfg->array_ids = kzalloc(sizeof(unsigned long) *
					     BITS_TO_LONGS(ioa_cfg->max_devs_supported), GFP_KERNEL);
		ioa_cfg->vset_ids = kzalloc(sizeof(unsigned long) *
					    BITS_TO_LONGS(ioa_cfg->max_devs_supported), GFP_KERNEL);
	}

	for (i = 0; i < ioa_cfg->max_devs_supported; i++) {
		list_add_tail(&ioa_cfg->res_entries[i].queue, &ioa_cfg->free_res_q);
		ioa_cfg->res_entries[i].ioa_cfg = ioa_cfg;
	}

	ioa_cfg->vpd_cbs = pci_alloc_consistent(ioa_cfg->pdev,
						sizeof(struct ipr_misc_cbs),
						&ioa_cfg->vpd_cbs_dma);

	if (!ioa_cfg->vpd_cbs)
		goto out_free_res_entries;

	if (ipr_alloc_cmd_blks(ioa_cfg))
		goto out_free_vpd_cbs;

	ioa_cfg->host_rrq = pci_alloc_consistent(ioa_cfg->pdev,
						 sizeof(u32) * IPR_NUM_CMD_BLKS,
						 &ioa_cfg->host_rrq_dma);

	if (!ioa_cfg->host_rrq)
		goto out_ipr_free_cmd_blocks;

	ioa_cfg->u.cfg_table = pci_alloc_consistent(ioa_cfg->pdev,
						    ioa_cfg->cfg_table_size,
						    &ioa_cfg->cfg_table_dma);

	if (!ioa_cfg->u.cfg_table)
		goto out_free_host_rrq;

	for (i = 0; i < IPR_NUM_HCAMS; i++) {
		ioa_cfg->hostrcb[i] = pci_alloc_consistent(ioa_cfg->pdev,
							   sizeof(struct ipr_hostrcb),
							   &ioa_cfg->hostrcb_dma[i]);

		if (!ioa_cfg->hostrcb[i])
			goto out_free_hostrcb_dma;

		ioa_cfg->hostrcb[i]->hostrcb_dma =
			ioa_cfg->hostrcb_dma[i] + offsetof(struct ipr_hostrcb, hcam);
		ioa_cfg->hostrcb[i]->ioa_cfg = ioa_cfg;
		list_add_tail(&ioa_cfg->hostrcb[i]->queue, &ioa_cfg->hostrcb_free_q);
	}

	ioa_cfg->trace = kzalloc(sizeof(struct ipr_trace_entry) *
				 IPR_NUM_TRACE_ENTRIES, GFP_KERNEL);

	if (!ioa_cfg->trace)
		goto out_free_hostrcb_dma;

	rc = 0;
out:
	LEAVE;
	return rc;

out_free_hostrcb_dma:
	while (i-- > 0) {
		pci_free_consistent(pdev, sizeof(struct ipr_hostrcb),
				    ioa_cfg->hostrcb[i],
				    ioa_cfg->hostrcb_dma[i]);
	}
	pci_free_consistent(pdev, ioa_cfg->cfg_table_size,
			    ioa_cfg->u.cfg_table,
			    ioa_cfg->cfg_table_dma);
out_free_host_rrq:
	pci_free_consistent(pdev, sizeof(u32) * IPR_NUM_CMD_BLKS,
			    ioa_cfg->host_rrq, ioa_cfg->host_rrq_dma);
out_ipr_free_cmd_blocks:
	ipr_free_cmd_blks(ioa_cfg);
out_free_vpd_cbs:
	pci_free_consistent(pdev, sizeof(struct ipr_misc_cbs),
			    ioa_cfg->vpd_cbs, ioa_cfg->vpd_cbs_dma);
out_free_res_entries:
	kfree(ioa_cfg->res_entries);
	goto out;
}

/**
 * ipr_initialize_bus_attr - Initialize SCSI bus attributes to default values
 * @ioa_cfg:	ioa config struct
 *
 * Return value:
 * 	none
 **/
static void __devinit ipr_initialize_bus_attr(struct ipr_ioa_cfg *ioa_cfg)
{
	int i;

	for (i = 0; i < IPR_MAX_NUM_BUSES; i++) {
		ioa_cfg->bus_attr[i].bus = i;
		ioa_cfg->bus_attr[i].qas_enabled = 0;
		ioa_cfg->bus_attr[i].bus_width = IPR_DEFAULT_BUS_WIDTH;
		if (ipr_max_speed < ARRAY_SIZE(ipr_max_bus_speeds))
			ioa_cfg->bus_attr[i].max_xfer_rate = ipr_max_bus_speeds[ipr_max_speed];
		else
			ioa_cfg->bus_attr[i].max_xfer_rate = IPR_U160_SCSI_RATE;
	}
}

/**
 * ipr_init_ioa_cfg - Initialize IOA config struct
 * @ioa_cfg:	ioa config struct
 * @host:		scsi host struct
 * @pdev:		PCI dev struct
 *
 * Return value:
 * 	none
 **/
static void __devinit ipr_init_ioa_cfg(struct ipr_ioa_cfg *ioa_cfg,
				       struct Scsi_Host *host, struct pci_dev *pdev)
{
	const struct ipr_interrupt_offsets *p;
	struct ipr_interrupts *t;
	void __iomem *base;

	ioa_cfg->host = host;
	ioa_cfg->pdev = pdev;
	ioa_cfg->log_level = ipr_log_level;
	ioa_cfg->doorbell = IPR_DOORBELL;
	sprintf(ioa_cfg->eye_catcher, IPR_EYECATCHER);
	sprintf(ioa_cfg->trace_start, IPR_TRACE_START_LABEL);
	sprintf(ioa_cfg->ipr_free_label, IPR_FREEQ_LABEL);
	sprintf(ioa_cfg->ipr_pending_label, IPR_PENDQ_LABEL);
	sprintf(ioa_cfg->cfg_table_start, IPR_CFG_TBL_START);
	sprintf(ioa_cfg->resource_table_label, IPR_RES_TABLE_LABEL);
	sprintf(ioa_cfg->ipr_hcam_label, IPR_HCAM_LABEL);
	sprintf(ioa_cfg->ipr_cmd_label, IPR_CMD_LABEL);

	INIT_LIST_HEAD(&ioa_cfg->free_q);
	INIT_LIST_HEAD(&ioa_cfg->pending_q);
	INIT_LIST_HEAD(&ioa_cfg->hostrcb_free_q);
	INIT_LIST_HEAD(&ioa_cfg->hostrcb_pending_q);
	INIT_LIST_HEAD(&ioa_cfg->free_res_q);
	INIT_LIST_HEAD(&ioa_cfg->used_res_q);
	INIT_WORK(&ioa_cfg->work_q, ipr_worker_thread);
	init_waitqueue_head(&ioa_cfg->reset_wait_q);
	init_waitqueue_head(&ioa_cfg->msi_wait_q);
	ioa_cfg->sdt_state = INACTIVE;

	ipr_initialize_bus_attr(ioa_cfg);
	ioa_cfg->max_devs_supported = ipr_max_devs;

	if (ioa_cfg->sis64) {
		host->max_id = IPR_MAX_SIS64_TARGETS_PER_BUS;
		host->max_lun = IPR_MAX_SIS64_LUNS_PER_TARGET;
		if (ipr_max_devs > IPR_MAX_SIS64_DEVS)
			ioa_cfg->max_devs_supported = IPR_MAX_SIS64_DEVS;
	} else {
		host->max_id = IPR_MAX_NUM_TARGETS_PER_BUS;
		host->max_lun = IPR_MAX_NUM_LUNS_PER_TARGET;
		if (ipr_max_devs > IPR_MAX_PHYSICAL_DEVS)
			ioa_cfg->max_devs_supported = IPR_MAX_PHYSICAL_DEVS;
	}
	host->max_channel = IPR_MAX_BUS_TO_SCAN;
	host->unique_id = host->host_no;
	host->max_cmd_len = IPR_MAX_CDB_LEN;
	host->can_queue = ioa_cfg->max_cmds;
	pci_set_drvdata(pdev, ioa_cfg);

	p = &ioa_cfg->chip_cfg->regs;
	t = &ioa_cfg->regs;
	base = ioa_cfg->hdw_dma_regs;

	t->set_interrupt_mask_reg = base + p->set_interrupt_mask_reg;
	t->clr_interrupt_mask_reg = base + p->clr_interrupt_mask_reg;
	t->clr_interrupt_mask_reg32 = base + p->clr_interrupt_mask_reg32;
	t->sense_interrupt_mask_reg = base + p->sense_interrupt_mask_reg;
	t->sense_interrupt_mask_reg32 = base + p->sense_interrupt_mask_reg32;
	t->clr_interrupt_reg = base + p->clr_interrupt_reg;
	t->clr_interrupt_reg32 = base + p->clr_interrupt_reg32;
	t->sense_interrupt_reg = base + p->sense_interrupt_reg;
	t->sense_interrupt_reg32 = base + p->sense_interrupt_reg32;
	t->ioarrin_reg = base + p->ioarrin_reg;
	t->sense_uproc_interrupt_reg = base + p->sense_uproc_interrupt_reg;
	t->sense_uproc_interrupt_reg32 = base + p->sense_uproc_interrupt_reg32;
	t->set_uproc_interrupt_reg = base + p->set_uproc_interrupt_reg;
	t->set_uproc_interrupt_reg32 = base + p->set_uproc_interrupt_reg32;
	t->clr_uproc_interrupt_reg = base + p->clr_uproc_interrupt_reg;
	t->clr_uproc_interrupt_reg32 = base + p->clr_uproc_interrupt_reg32;

	if (ioa_cfg->sis64) {
		t->init_feedback_reg = base + p->init_feedback_reg;
		t->dump_addr_reg = base + p->dump_addr_reg;
		t->dump_data_reg = base + p->dump_data_reg;
		t->endian_swap_reg = base + p->endian_swap_reg;
	}
}

/**
 * ipr_get_chip_info - Find adapter chip information
 * @dev_id:		PCI device id struct
 *
 * Return value:
 * 	ptr to chip information on success / NULL on failure
 **/
static const struct ipr_chip_t * __devinit
ipr_get_chip_info(const struct pci_device_id *dev_id)
{
	int i;

	for (i = 0; i < ARRAY_SIZE(ipr_chip); i++)
		if (ipr_chip[i].vendor == dev_id->vendor &&
		    ipr_chip[i].device == dev_id->device)
			return &ipr_chip[i];
	return NULL;
}

/**
 * ipr_test_intr - Handle the interrupt generated in ipr_test_msi().
 * @pdev:		PCI device struct
 *
 * Description: Simply set the msi_received flag to 1 indicating that
 * Message Signaled Interrupts are supported.
 *
 * Return value:
 * 	0 on success / non-zero on failure
 **/
static irqreturn_t __devinit ipr_test_intr(int irq, void *devp)
{
	struct ipr_ioa_cfg *ioa_cfg = (struct ipr_ioa_cfg *)devp;
	unsigned long lock_flags = 0;
	irqreturn_t rc = IRQ_HANDLED;

	spin_lock_irqsave(ioa_cfg->host->host_lock, lock_flags);

	ioa_cfg->msi_received = 1;
	wake_up(&ioa_cfg->msi_wait_q);

	spin_unlock_irqrestore(ioa_cfg->host->host_lock, lock_flags);
	return rc;
}

/**
 * ipr_test_msi - Test for Message Signaled Interrupt (MSI) support.
 * @pdev:		PCI device struct
 *
 * Description: The return value from pci_enable_msi() can not always be
 * trusted.  This routine sets up and initiates a test interrupt to determine
 * if the interrupt is received via the ipr_test_intr() service routine.
 * If the tests fails, the driver will fall back to LSI.
 *
 * Return value:
 * 	0 on success / non-zero on failure
 **/
static int __devinit ipr_test_msi(struct ipr_ioa_cfg *ioa_cfg,
				  struct pci_dev *pdev)
{
	int rc;
	volatile u32 int_reg;
	unsigned long lock_flags = 0;

	ENTER;

	spin_lock_irqsave(ioa_cfg->host->host_lock, lock_flags);
	init_waitqueue_head(&ioa_cfg->msi_wait_q);
	ioa_cfg->msi_received = 0;
	ipr_mask_and_clear_interrupts(ioa_cfg, ~IPR_PCII_IOA_TRANS_TO_OPER);
	writel(IPR_PCII_IO_DEBUG_ACKNOWLEDGE, ioa_cfg->regs.clr_interrupt_mask_reg32);
	int_reg = readl(ioa_cfg->regs.sense_interrupt_mask_reg);
	spin_unlock_irqrestore(ioa_cfg->host->host_lock, lock_flags);

	rc = request_irq(pdev->irq, ipr_test_intr, 0, IPR_NAME, ioa_cfg);
	if (rc) {
		dev_err(&pdev->dev, "Can not assign irq %d\n", pdev->irq);
		return rc;
	} else if (ipr_debug)
		dev_info(&pdev->dev, "IRQ assigned: %d\n", pdev->irq);

	writel(IPR_PCII_IO_DEBUG_ACKNOWLEDGE, ioa_cfg->regs.sense_interrupt_reg32);
	int_reg = readl(ioa_cfg->regs.sense_interrupt_reg);
	wait_event_timeout(ioa_cfg->msi_wait_q, ioa_cfg->msi_received, HZ);
	ipr_mask_and_clear_interrupts(ioa_cfg, ~IPR_PCII_IOA_TRANS_TO_OPER);

	spin_lock_irqsave(ioa_cfg->host->host_lock, lock_flags);
	if (!ioa_cfg->msi_received) {
		/* MSI test failed */
		dev_info(&pdev->dev, "MSI test failed.  Falling back to LSI.\n");
		rc = -EOPNOTSUPP;
	} else if (ipr_debug)
		dev_info(&pdev->dev, "MSI test succeeded.\n");

	spin_unlock_irqrestore(ioa_cfg->host->host_lock, lock_flags);

	free_irq(pdev->irq, ioa_cfg);

	LEAVE;

	return rc;
}

/**
 * ipr_probe_ioa - Allocates memory and does first stage of initialization
 * @pdev:		PCI device struct
 * @dev_id:		PCI device id struct
 *
 * Return value:
 * 	0 on success / non-zero on failure
 **/
static int __devinit ipr_probe_ioa(struct pci_dev *pdev,
				   const struct pci_device_id *dev_id)
{
	struct ipr_ioa_cfg *ioa_cfg;
	struct Scsi_Host *host;
	unsigned long ipr_regs_pci;
	void __iomem *ipr_regs;
	int rc = PCIBIOS_SUCCESSFUL;
	volatile u32 mask, uproc, interrupts;

	ENTER;

	if ((rc = pci_enable_device(pdev))) {
		dev_err(&pdev->dev, "Cannot enable adapter\n");
		goto out;
	}

	dev_info(&pdev->dev, "Found IOA with IRQ: %d\n", pdev->irq);

	host = scsi_host_alloc(&driver_template, sizeof(*ioa_cfg));

	if (!host) {
		dev_err(&pdev->dev, "call to scsi_host_alloc failed!\n");
		rc = -ENOMEM;
		goto out_disable;
	}

	ioa_cfg = (struct ipr_ioa_cfg *)host->hostdata;
	memset(ioa_cfg, 0, sizeof(struct ipr_ioa_cfg));
	ata_host_init(&ioa_cfg->ata_host, &pdev->dev, &ipr_sata_ops);

	ioa_cfg->ipr_chip = ipr_get_chip_info(dev_id);

	if (!ioa_cfg->ipr_chip) {
		dev_err(&pdev->dev, "Unknown adapter chipset 0x%04X 0x%04X\n",
			dev_id->vendor, dev_id->device);
		goto out_scsi_host_put;
	}

	/* set SIS 32 or SIS 64 */
	ioa_cfg->sis64 = ioa_cfg->ipr_chip->sis_type == IPR_SIS64 ? 1 : 0;
	ioa_cfg->chip_cfg = ioa_cfg->ipr_chip->cfg;
	ioa_cfg->clear_isr = ioa_cfg->chip_cfg->clear_isr;
	ioa_cfg->max_cmds = ioa_cfg->chip_cfg->max_cmds;

	if (ipr_transop_timeout)
		ioa_cfg->transop_timeout = ipr_transop_timeout;
	else if (dev_id->driver_data & IPR_USE_LONG_TRANSOP_TIMEOUT)
		ioa_cfg->transop_timeout = IPR_LONG_OPERATIONAL_TIMEOUT;
	else
		ioa_cfg->transop_timeout = IPR_OPERATIONAL_TIMEOUT;

	ioa_cfg->revid = pdev->revision;

	ipr_regs_pci = pci_resource_start(pdev, 0);

	rc = pci_request_regions(pdev, IPR_NAME);
	if (rc < 0) {
		dev_err(&pdev->dev,
			"Couldn't register memory range of registers\n");
		goto out_scsi_host_put;
	}

	ipr_regs = pci_ioremap_bar(pdev, 0);

	if (!ipr_regs) {
		dev_err(&pdev->dev,
			"Couldn't map memory range of registers\n");
		rc = -ENOMEM;
		goto out_release_regions;
	}

	ioa_cfg->hdw_dma_regs = ipr_regs;
	ioa_cfg->hdw_dma_regs_pci = ipr_regs_pci;
	ioa_cfg->ioa_mailbox = ioa_cfg->chip_cfg->mailbox + ipr_regs;

	ipr_init_ioa_cfg(ioa_cfg, host, pdev);

	pci_set_master(pdev);

	if (ioa_cfg->sis64) {
		rc = pci_set_dma_mask(pdev, DMA_BIT_MASK(64));
		if (rc < 0) {
			dev_dbg(&pdev->dev, "Failed to set 64 bit PCI DMA mask\n");
			rc = pci_set_dma_mask(pdev, DMA_BIT_MASK(32));
		}

	} else
		rc = pci_set_dma_mask(pdev, DMA_BIT_MASK(32));

	if (rc < 0) {
		dev_err(&pdev->dev, "Failed to set PCI DMA mask\n");
		goto cleanup_nomem;
	}

	rc = pci_write_config_byte(pdev, PCI_CACHE_LINE_SIZE,
				   ioa_cfg->chip_cfg->cache_line_size);

	if (rc != PCIBIOS_SUCCESSFUL) {
		dev_err(&pdev->dev, "Write of cache line size failed\n");
		rc = -EIO;
		goto cleanup_nomem;
	}

	/* Enable MSI style interrupts if they are supported. */
	if (ioa_cfg->ipr_chip->intr_type == IPR_USE_MSI && !pci_enable_msi(pdev)) {
		rc = ipr_test_msi(ioa_cfg, pdev);
		if (rc == -EOPNOTSUPP)
			pci_disable_msi(pdev);
		else if (rc)
			goto out_msi_disable;
		else
			dev_info(&pdev->dev, "MSI enabled with IRQ: %d\n", pdev->irq);
	} else if (ipr_debug)
		dev_info(&pdev->dev, "Cannot enable MSI.\n");

	/* Save away PCI config space for use following IOA reset */
	rc = pci_save_state(pdev);

	if (rc != PCIBIOS_SUCCESSFUL) {
		dev_err(&pdev->dev, "Failed to save PCI config space\n");
		rc = -EIO;
		goto out_msi_disable;
	}

	if ((rc = ipr_save_pcix_cmd_reg(ioa_cfg)))
		goto out_msi_disable;

	if ((rc = ipr_set_pcix_cmd_reg(ioa_cfg)))
		goto out_msi_disable;

	if (ioa_cfg->sis64)
		ioa_cfg->cfg_table_size = (sizeof(struct ipr_config_table_hdr64)
				+ ((sizeof(struct ipr_config_table_entry64)
				* ioa_cfg->max_devs_supported)));
	else
		ioa_cfg->cfg_table_size = (sizeof(struct ipr_config_table_hdr)
				+ ((sizeof(struct ipr_config_table_entry)
				* ioa_cfg->max_devs_supported)));

	rc = ipr_alloc_mem(ioa_cfg);
	if (rc < 0) {
		dev_err(&pdev->dev,
			"Couldn't allocate enough memory for device driver!\n");
		goto out_msi_disable;
	}

	/*
	 * If HRRQ updated interrupt is not masked, or reset alert is set,
	 * the card is in an unknown state and needs a hard reset
	 */
	mask = readl(ioa_cfg->regs.sense_interrupt_mask_reg32);
	interrupts = readl(ioa_cfg->regs.sense_interrupt_reg32);
	uproc = readl(ioa_cfg->regs.sense_uproc_interrupt_reg32);
	if ((mask & IPR_PCII_HRRQ_UPDATED) == 0 || (uproc & IPR_UPROCI_RESET_ALERT))
		ioa_cfg->needs_hard_reset = 1;
	if ((interrupts & IPR_PCII_ERROR_INTERRUPTS) || reset_devices)
		ioa_cfg->needs_hard_reset = 1;
	if (interrupts & IPR_PCII_IOA_UNIT_CHECKED)
		ioa_cfg->ioa_unit_checked = 1;

	ipr_mask_and_clear_interrupts(ioa_cfg, ~IPR_PCII_IOA_TRANS_TO_OPER);
	rc = request_irq(pdev->irq, ipr_isr,
			 ioa_cfg->msi_received ? 0 : IRQF_SHARED,
			 IPR_NAME, ioa_cfg);

	if (rc) {
		dev_err(&pdev->dev, "Couldn't register IRQ %d! rc=%d\n",
			pdev->irq, rc);
		goto cleanup_nolog;
	}

	if ((dev_id->driver_data & IPR_USE_PCI_WARM_RESET) ||
	    (dev_id->device == PCI_DEVICE_ID_IBM_OBSIDIAN_E && !ioa_cfg->revid)) {
		ioa_cfg->needs_warm_reset = 1;
		ioa_cfg->reset = ipr_reset_slot_reset;
	} else
		ioa_cfg->reset = ipr_reset_start_bist;

	spin_lock(&ipr_driver_lock);
	list_add_tail(&ioa_cfg->queue, &ipr_ioa_head);
	spin_unlock(&ipr_driver_lock);

	LEAVE;
out:
	return rc;

cleanup_nolog:
	ipr_free_mem(ioa_cfg);
out_msi_disable:
	pci_disable_msi(pdev);
cleanup_nomem:
	iounmap(ipr_regs);
out_release_regions:
	pci_release_regions(pdev);
out_scsi_host_put:
	scsi_host_put(host);
out_disable:
	pci_disable_device(pdev);
	goto out;
}

/**
 * ipr_scan_vsets - Scans for VSET devices
 * @ioa_cfg:	ioa config struct
 *
 * Description: Since the VSET resources do not follow SAM in that we can have
 * sparse LUNs with no LUN 0, we have to scan for these ourselves.
 *
 * Return value:
 * 	none
 **/
static void ipr_scan_vsets(struct ipr_ioa_cfg *ioa_cfg)
{
	int target, lun;

	for (target = 0; target < IPR_MAX_NUM_TARGETS_PER_BUS; target++)
		for (lun = 0; lun < IPR_MAX_NUM_VSET_LUNS_PER_TARGET; lun++)
			scsi_add_device(ioa_cfg->host, IPR_VSET_BUS, target, lun);
}

/**
 * ipr_initiate_ioa_bringdown - Bring down an adapter
 * @ioa_cfg:		ioa config struct
 * @shutdown_type:	shutdown type
 *
 * Description: This function will initiate bringing down the adapter.
 * This consists of issuing an IOA shutdown to the adapter
 * to flush the cache, and running BIST.
 * If the caller needs to wait on the completion of the reset,
 * the caller must sleep on the reset_wait_q.
 *
 * Return value:
 * 	none
 **/
static void ipr_initiate_ioa_bringdown(struct ipr_ioa_cfg *ioa_cfg,
				       enum ipr_shutdown_type shutdown_type)
{
	ENTER;
	if (ioa_cfg->sdt_state == WAIT_FOR_DUMP)
		ioa_cfg->sdt_state = ABORT_DUMP;
	ioa_cfg->reset_retries = 0;
	ioa_cfg->in_ioa_bringdown = 1;
	ipr_initiate_ioa_reset(ioa_cfg, shutdown_type);
	LEAVE;
}

/**
 * __ipr_remove - Remove a single adapter
 * @pdev:	pci device struct
 *
 * Adapter hot plug remove entry point.
 *
 * Return value:
 * 	none
 **/
static void __ipr_remove(struct pci_dev *pdev)
{
	unsigned long host_lock_flags = 0;
	struct ipr_ioa_cfg *ioa_cfg = pci_get_drvdata(pdev);
	ENTER;

	spin_lock_irqsave(ioa_cfg->host->host_lock, host_lock_flags);
	while (ioa_cfg->in_reset_reload) {
		spin_unlock_irqrestore(ioa_cfg->host->host_lock, host_lock_flags);
		wait_event(ioa_cfg->reset_wait_q, !ioa_cfg->in_reset_reload);
		spin_lock_irqsave(ioa_cfg->host->host_lock, host_lock_flags);
	}

	ipr_initiate_ioa_bringdown(ioa_cfg, IPR_SHUTDOWN_NORMAL);

	spin_unlock_irqrestore(ioa_cfg->host->host_lock, host_lock_flags);
	wait_event(ioa_cfg->reset_wait_q, !ioa_cfg->in_reset_reload);
	flush_work(&ioa_cfg->work_q);
	spin_lock_irqsave(ioa_cfg->host->host_lock, host_lock_flags);

	spin_lock(&ipr_driver_lock);
	list_del(&ioa_cfg->queue);
	spin_unlock(&ipr_driver_lock);

	if (ioa_cfg->sdt_state == ABORT_DUMP)
		ioa_cfg->sdt_state = WAIT_FOR_DUMP;
	spin_unlock_irqrestore(ioa_cfg->host->host_lock, host_lock_flags);

	ipr_free_all_resources(ioa_cfg);

	LEAVE;
}

/**
 * ipr_remove - IOA hot plug remove entry point
 * @pdev:	pci device struct
 *
 * Adapter hot plug remove entry point.
 *
 * Return value:
 * 	none
 **/
static void __devexit ipr_remove(struct pci_dev *pdev)
{
	struct ipr_ioa_cfg *ioa_cfg = pci_get_drvdata(pdev);

	ENTER;

	ipr_remove_trace_file(&ioa_cfg->host->shost_dev.kobj,
			      &ipr_trace_attr);
	ipr_remove_dump_file(&ioa_cfg->host->shost_dev.kobj,
			     &ipr_dump_attr);
	scsi_remove_host(ioa_cfg->host);

	__ipr_remove(pdev);

	LEAVE;
}

/**
 * ipr_probe - Adapter hot plug add entry point
 *
 * Return value:
 * 	0 on success / non-zero on failure
 **/
static int __devinit ipr_probe(struct pci_dev *pdev,
			       const struct pci_device_id *dev_id)
{
	struct ipr_ioa_cfg *ioa_cfg;
	int rc;

	rc = ipr_probe_ioa(pdev, dev_id);

	if (rc)
		return rc;

	ioa_cfg = pci_get_drvdata(pdev);
	rc = ipr_probe_ioa_part2(ioa_cfg);

	if (rc) {
		__ipr_remove(pdev);
		return rc;
	}

	rc = scsi_add_host(ioa_cfg->host, &pdev->dev);

	if (rc) {
		__ipr_remove(pdev);
		return rc;
	}

	rc = ipr_create_trace_file(&ioa_cfg->host->shost_dev.kobj,
				   &ipr_trace_attr);

	if (rc) {
		scsi_remove_host(ioa_cfg->host);
		__ipr_remove(pdev);
		return rc;
	}

	rc = ipr_create_dump_file(&ioa_cfg->host->shost_dev.kobj,
				   &ipr_dump_attr);

	if (rc) {
		ipr_remove_trace_file(&ioa_cfg->host->shost_dev.kobj,
				      &ipr_trace_attr);
		scsi_remove_host(ioa_cfg->host);
		__ipr_remove(pdev);
		return rc;
	}

	scsi_scan_host(ioa_cfg->host);
	ipr_scan_vsets(ioa_cfg);
	scsi_add_device(ioa_cfg->host, IPR_IOA_BUS, IPR_IOA_TARGET, IPR_IOA_LUN);
	ioa_cfg->allow_ml_add_del = 1;
	ioa_cfg->host->max_channel = IPR_VSET_BUS;
	schedule_work(&ioa_cfg->work_q);
	return 0;
}

/**
 * ipr_shutdown - Shutdown handler.
 * @pdev:	pci device struct
 *
 * This function is invoked upon system shutdown/reboot. It will issue
 * an adapter shutdown to the adapter to flush the write cache.
 *
 * Return value:
 * 	none
 **/
static void ipr_shutdown(struct pci_dev *pdev)
{
	struct ipr_ioa_cfg *ioa_cfg = pci_get_drvdata(pdev);
	unsigned long lock_flags = 0;

	spin_lock_irqsave(ioa_cfg->host->host_lock, lock_flags);
	while (ioa_cfg->in_reset_reload) {
		spin_unlock_irqrestore(ioa_cfg->host->host_lock, lock_flags);
		wait_event(ioa_cfg->reset_wait_q, !ioa_cfg->in_reset_reload);
		spin_lock_irqsave(ioa_cfg->host->host_lock, lock_flags);
	}

	ipr_initiate_ioa_bringdown(ioa_cfg, IPR_SHUTDOWN_NORMAL);
	spin_unlock_irqrestore(ioa_cfg->host->host_lock, lock_flags);
	wait_event(ioa_cfg->reset_wait_q, !ioa_cfg->in_reset_reload);
}

static struct pci_device_id ipr_pci_table[] __devinitdata = {
	{ PCI_VENDOR_ID_MYLEX, PCI_DEVICE_ID_IBM_GEMSTONE,
		PCI_VENDOR_ID_IBM, IPR_SUBS_DEV_ID_5702, 0, 0, 0 },
	{ PCI_VENDOR_ID_MYLEX, PCI_DEVICE_ID_IBM_GEMSTONE,
		PCI_VENDOR_ID_IBM, IPR_SUBS_DEV_ID_5703, 0, 0, 0 },
	{ PCI_VENDOR_ID_MYLEX, PCI_DEVICE_ID_IBM_GEMSTONE,
		PCI_VENDOR_ID_IBM, IPR_SUBS_DEV_ID_573D, 0, 0, 0 },
	{ PCI_VENDOR_ID_MYLEX, PCI_DEVICE_ID_IBM_GEMSTONE,
		PCI_VENDOR_ID_IBM, IPR_SUBS_DEV_ID_573E, 0, 0, 0 },
	{ PCI_VENDOR_ID_IBM, PCI_DEVICE_ID_IBM_CITRINE,
		PCI_VENDOR_ID_IBM, IPR_SUBS_DEV_ID_571B, 0, 0, 0 },
	{ PCI_VENDOR_ID_IBM, PCI_DEVICE_ID_IBM_CITRINE,
		PCI_VENDOR_ID_IBM, IPR_SUBS_DEV_ID_572E, 0, 0, 0 },
	{ PCI_VENDOR_ID_IBM, PCI_DEVICE_ID_IBM_CITRINE,
		PCI_VENDOR_ID_IBM, IPR_SUBS_DEV_ID_571A, 0, 0, 0 },
	{ PCI_VENDOR_ID_IBM, PCI_DEVICE_ID_IBM_CITRINE,
		PCI_VENDOR_ID_IBM, IPR_SUBS_DEV_ID_575B, 0, 0,
		IPR_USE_LONG_TRANSOP_TIMEOUT },
	{ PCI_VENDOR_ID_ADAPTEC2, PCI_DEVICE_ID_ADAPTEC2_OBSIDIAN,
	      PCI_VENDOR_ID_IBM, IPR_SUBS_DEV_ID_572A, 0, 0, 0 },
	{ PCI_VENDOR_ID_ADAPTEC2, PCI_DEVICE_ID_ADAPTEC2_OBSIDIAN,
	      PCI_VENDOR_ID_IBM, IPR_SUBS_DEV_ID_572B, 0, 0,
	      IPR_USE_LONG_TRANSOP_TIMEOUT },
	{ PCI_VENDOR_ID_ADAPTEC2, PCI_DEVICE_ID_ADAPTEC2_OBSIDIAN,
	      PCI_VENDOR_ID_IBM, IPR_SUBS_DEV_ID_575C, 0, 0,
	      IPR_USE_LONG_TRANSOP_TIMEOUT },
	{ PCI_VENDOR_ID_IBM, PCI_DEVICE_ID_IBM_OBSIDIAN,
	      PCI_VENDOR_ID_IBM, IPR_SUBS_DEV_ID_572A, 0, 0, 0 },
	{ PCI_VENDOR_ID_IBM, PCI_DEVICE_ID_IBM_OBSIDIAN,
	      PCI_VENDOR_ID_IBM, IPR_SUBS_DEV_ID_572B, 0, 0,
	      IPR_USE_LONG_TRANSOP_TIMEOUT},
	{ PCI_VENDOR_ID_IBM, PCI_DEVICE_ID_IBM_OBSIDIAN,
	      PCI_VENDOR_ID_IBM, IPR_SUBS_DEV_ID_575C, 0, 0,
	      IPR_USE_LONG_TRANSOP_TIMEOUT },
	{ PCI_VENDOR_ID_IBM, PCI_DEVICE_ID_IBM_OBSIDIAN_E,
	      PCI_VENDOR_ID_IBM, IPR_SUBS_DEV_ID_574E, 0, 0,
	      IPR_USE_LONG_TRANSOP_TIMEOUT },
	{ PCI_VENDOR_ID_IBM, PCI_DEVICE_ID_IBM_OBSIDIAN_E,
	      PCI_VENDOR_ID_IBM, IPR_SUBS_DEV_ID_57B3, 0, 0, 0 },
	{ PCI_VENDOR_ID_IBM, PCI_DEVICE_ID_IBM_OBSIDIAN_E,
	      PCI_VENDOR_ID_IBM, IPR_SUBS_DEV_ID_57CC, 0, 0, 0 },
	{ PCI_VENDOR_ID_IBM, PCI_DEVICE_ID_IBM_OBSIDIAN_E,
	      PCI_VENDOR_ID_IBM, IPR_SUBS_DEV_ID_57B7, 0, 0,
	      IPR_USE_LONG_TRANSOP_TIMEOUT | IPR_USE_PCI_WARM_RESET },
	{ PCI_VENDOR_ID_IBM, PCI_DEVICE_ID_IBM_SNIPE,
		PCI_VENDOR_ID_IBM, IPR_SUBS_DEV_ID_2780, 0, 0, 0 },
	{ PCI_VENDOR_ID_ADAPTEC2, PCI_DEVICE_ID_ADAPTEC2_SCAMP,
		PCI_VENDOR_ID_IBM, IPR_SUBS_DEV_ID_571E, 0, 0, 0 },
	{ PCI_VENDOR_ID_ADAPTEC2, PCI_DEVICE_ID_ADAPTEC2_SCAMP,
		PCI_VENDOR_ID_IBM, IPR_SUBS_DEV_ID_571F, 0, 0,
		IPR_USE_LONG_TRANSOP_TIMEOUT },
	{ PCI_VENDOR_ID_ADAPTEC2, PCI_DEVICE_ID_ADAPTEC2_SCAMP,
		PCI_VENDOR_ID_IBM, IPR_SUBS_DEV_ID_572F, 0, 0,
		IPR_USE_LONG_TRANSOP_TIMEOUT },
	{ PCI_VENDOR_ID_IBM, PCI_DEVICE_ID_IBM_CROC_FPGA_E2,
		PCI_VENDOR_ID_IBM, IPR_SUBS_DEV_ID_57B5, 0, 0, 0 },
	{ PCI_VENDOR_ID_IBM, PCI_DEVICE_ID_IBM_CROC_FPGA_E2,
		PCI_VENDOR_ID_IBM, IPR_SUBS_DEV_ID_574D, 0, 0, 0 },
	{ PCI_VENDOR_ID_IBM, PCI_DEVICE_ID_IBM_CROC_FPGA_E2,
		PCI_VENDOR_ID_IBM, IPR_SUBS_DEV_ID_57B2, 0, 0, 0 },
	{ PCI_VENDOR_ID_IBM, PCI_DEVICE_ID_IBM_CROC_FPGA_E2,
		PCI_VENDOR_ID_IBM, IPR_SUBS_DEV_ID_57C3, 0, 0, 0 },
	{ PCI_VENDOR_ID_IBM, PCI_DEVICE_ID_IBM_CROC_FPGA_E2,
		PCI_VENDOR_ID_IBM, IPR_SUBS_DEV_ID_57C4, 0, 0, 0 },
	{ PCI_VENDOR_ID_IBM, PCI_DEVICE_ID_IBM_CROCODILE,
		PCI_VENDOR_ID_IBM, IPR_SUBS_DEV_ID_57B4, 0, 0, 0 },
	{ PCI_VENDOR_ID_IBM, PCI_DEVICE_ID_IBM_CROCODILE,
		PCI_VENDOR_ID_IBM, IPR_SUBS_DEV_ID_57B1, 0, 0, 0 },
	{ PCI_VENDOR_ID_IBM, PCI_DEVICE_ID_IBM_CROCODILE,
		PCI_VENDOR_ID_IBM, IPR_SUBS_DEV_ID_57C6, 0, 0, 0 },
	{ PCI_VENDOR_ID_IBM, PCI_DEVICE_ID_IBM_CROCODILE,
		PCI_VENDOR_ID_IBM, IPR_SUBS_DEV_ID_57C8, 0, 0, 0 },
	{ PCI_VENDOR_ID_IBM, PCI_DEVICE_ID_IBM_CROCODILE,
		PCI_VENDOR_ID_IBM, IPR_SUBS_DEV_ID_57CE, 0, 0, 0 },
	{ }
};
MODULE_DEVICE_TABLE(pci, ipr_pci_table);

static const struct pci_error_handlers ipr_err_handler = {
	.error_detected = ipr_pci_error_detected,
	.slot_reset = ipr_pci_slot_reset,
};

static struct pci_driver ipr_driver = {
	.name = IPR_NAME,
	.id_table = ipr_pci_table,
	.probe = ipr_probe,
	.remove = __devexit_p(ipr_remove),
	.shutdown = ipr_shutdown,
	.err_handler = &ipr_err_handler,
};

/**
 * ipr_halt_done - Shutdown prepare completion
 *
 * Return value:
 * 	none
 **/
static void ipr_halt_done(struct ipr_cmnd *ipr_cmd)
{
	struct ipr_ioa_cfg *ioa_cfg = ipr_cmd->ioa_cfg;

	list_add_tail(&ipr_cmd->queue, &ioa_cfg->free_q);
}

/**
 * ipr_halt - Issue shutdown prepare to all adapters
 *
 * Return value:
 * 	NOTIFY_OK on success / NOTIFY_DONE on failure
 **/
static int ipr_halt(struct notifier_block *nb, ulong event, void *buf)
{
	struct ipr_cmnd *ipr_cmd;
	struct ipr_ioa_cfg *ioa_cfg;
	unsigned long flags = 0;

	if (event != SYS_RESTART && event != SYS_HALT && event != SYS_POWER_OFF)
		return NOTIFY_DONE;

	spin_lock(&ipr_driver_lock);

	list_for_each_entry(ioa_cfg, &ipr_ioa_head, queue) {
		spin_lock_irqsave(ioa_cfg->host->host_lock, flags);
		if (!ioa_cfg->allow_cmds) {
			spin_unlock_irqrestore(ioa_cfg->host->host_lock, flags);
			continue;
		}

		ipr_cmd = ipr_get_free_ipr_cmnd(ioa_cfg);
		ipr_cmd->ioarcb.res_handle = cpu_to_be32(IPR_IOA_RES_HANDLE);
		ipr_cmd->ioarcb.cmd_pkt.request_type = IPR_RQTYPE_IOACMD;
		ipr_cmd->ioarcb.cmd_pkt.cdb[0] = IPR_IOA_SHUTDOWN;
		ipr_cmd->ioarcb.cmd_pkt.cdb[1] = IPR_SHUTDOWN_PREPARE_FOR_NORMAL;

		ipr_do_req(ipr_cmd, ipr_halt_done, ipr_timeout, IPR_DEVICE_RESET_TIMEOUT);
		spin_unlock_irqrestore(ioa_cfg->host->host_lock, flags);
	}
	spin_unlock(&ipr_driver_lock);

	return NOTIFY_OK;
}

static struct notifier_block ipr_notifier = {
	ipr_halt, NULL, 0
};

/**
 * ipr_init - Module entry point
 *
 * Return value:
 * 	0 on success / negative value on failure
 **/
static int __init ipr_init(void)
{
	ipr_info("IBM Power RAID SCSI Device Driver version: %s %s\n",
		 IPR_DRIVER_VERSION, IPR_DRIVER_DATE);

	register_reboot_notifier(&ipr_notifier);
	return pci_register_driver(&ipr_driver);
}

/**
 * ipr_exit - Module unload
 *
 * Module unload entry point.
 *
 * Return value:
 * 	none
 **/
static void __exit ipr_exit(void)
{
	unregister_reboot_notifier(&ipr_notifier);
	pci_unregister_driver(&ipr_driver);
}

module_init(ipr_init);
module_exit(ipr_exit);<|MERGE_RESOLUTION|>--- conflicted
+++ resolved
@@ -6399,13 +6399,8 @@
 	int i;
 
 	if ((ioa_cfg->type == 0x5702) && (ioa_cfg->pdev->revision < 4)) {
-<<<<<<< HEAD
 		for (i = 0; i < ARRAY_SIZE(ipr_blocked_processors); i++) {
-			if (__is_processor(ipr_blocked_processors[i]))
-=======
-		for (i = 0; i < ARRAY_SIZE(ipr_blocked_processors); i++){
 			if (pvr_version_is(ipr_blocked_processors[i]))
->>>>>>> d900bd73
 				return 1;
 		}
 	}
