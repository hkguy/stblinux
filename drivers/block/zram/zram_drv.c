--- conflicted
+++ resolved
@@ -827,22 +827,12 @@
 
 	generic_end_io_acct(rw, &zram->disk->part0, start_time);
 
-<<<<<<< HEAD
-	/* Reset stats */
-	memset(&zram->stats, 0, sizeof(zram->stats));
-	zram->disksize = 0;
-	zram->max_comp_streams = 1;
-
-	set_capacity(zram->disk, 0);
-	part_stat_set_all(&zram->disk->part0, 0);
-=======
 	if (unlikely(ret)) {
 		if (rw == READ)
 			atomic64_inc(&zram->stats.failed_reads);
 		else
 			atomic64_inc(&zram->stats.failed_writes);
 	}
->>>>>>> 4ace53bb
 
 	return ret;
 }
