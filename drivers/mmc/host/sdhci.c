--- conflicted
+++ resolved
@@ -57,10 +57,7 @@
 static int sdhci_pre_dma_transfer(struct sdhci_host *host,
 					struct mmc_data *data,
 					struct sdhci_host_next *next);
-<<<<<<< HEAD
-=======
 static int sdhci_do_get_cd(struct sdhci_host *host);
->>>>>>> 007760cf
 
 #ifdef CONFIG_PM
 static int sdhci_runtime_pm_get(struct sdhci_host *host);
