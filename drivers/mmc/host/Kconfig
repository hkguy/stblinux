#
# MMC/SD host controller drivers
#

comment "MMC/SD/SDIO Host Controller Drivers"

config MMC_ARMMMCI
	tristate "ARM AMBA Multimedia Card Interface support"
	depends on ARM_AMBA
	help
	  This selects the ARM(R) AMBA(R) PrimeCell Multimedia Card
	  Interface (PL180 and PL181) support.  If you have an ARM(R)
	  platform with a Multimedia Card slot, say Y or M here.

	  If unsure, say N.

config MMC_QCOM_DML
	tristate "Qualcomm Data Mover for SD Card Controller"
	depends on MMC_ARMMMCI && QCOM_BAM_DMA
	default y
	help
	  This selects the Qualcomm Data Mover lite/local on SD Card controller.
	  This option will enable the dma to work correctly, if you are using
	  Qcom SOCs and MMC, you would probably need this option to get DMA working.

	  if unsure, say N.

config MMC_PXA
	tristate "Intel PXA25x/26x/27x Multimedia Card Interface support"
	depends on ARCH_PXA
	help
	  This selects the Intel(R) PXA(R) Multimedia card Interface.
	  If you have a PXA(R) platform with a Multimedia Card slot,
	  say Y or M here.

	  If unsure, say N.

config MMC_SDHCI
	tristate "Secure Digital Host Controller Interface support"
	depends on HAS_DMA
	help
	  This selects the generic Secure Digital Host Controller Interface.
	  It is used by manufacturers such as Texas Instruments(R), Ricoh(R)
	  and Toshiba(R). Most controllers found in laptops are of this type.

	  If you have a controller with this interface, say Y or M here. You
	  also need to enable an appropriate bus interface.

	  If unsure, say N.

config MMC_SDHCI_IO_ACCESSORS
	bool
	depends on MMC_SDHCI
	help
	  This is silent Kconfig symbol that is selected by the drivers that
	  need to overwrite SDHCI IO memory accessors.

config MMC_SDHCI_BIG_ENDIAN_32BIT_BYTE_SWAPPER
	bool
	depends on MMC_SDHCI
	select MMC_SDHCI_IO_ACCESSORS
	help
	  This option is selected by drivers running on big endian hosts
	  and performing I/O to a SDHCI controller through a bus that
	  implements a hardware byte swapper using a 32-bit datum.
	  This endian mapping mode is called "data invariance" and
	  has the effect of scrambling the addresses and formats of data
	  accessed in sizes other than the datum size.

	  This is the case for the Freescale eSDHC and Nintendo Wii SDHCI.

config MMC_SDHCI_PCI
	tristate "SDHCI support on PCI bus"
	depends on MMC_SDHCI && PCI
	help
	  This selects the PCI Secure Digital Host Controller Interface.
	  Most controllers found today are PCI devices.

	  If you have a controller with this interface, say Y or M here.

	  If unsure, say N.

config MMC_RICOH_MMC
	bool "Ricoh MMC Controller Disabler"
	depends on MMC_SDHCI_PCI
	default y
	help
	  This adds a pci quirk to disable Ricoh MMC Controller. This
	  proprietary controller is unnecessary because the SDHCI driver
	  supports MMC cards on the SD controller, but if it is not
	  disabled, it will steal the MMC cards away - rendering them
	  useless. It is safe to select this even if you don't
	  have a Ricoh based card reader.

	  If unsure, say Y.

config MMC_SDHCI_ACPI
	tristate "SDHCI support for ACPI enumerated SDHCI controllers"
	depends on MMC_SDHCI && ACPI
	help
	  This selects support for ACPI enumerated SDHCI controllers,
	  identified by ACPI Compatibility ID PNP0D40 or specific
	  ACPI Hardware IDs.

	  If you have a controller with this interface, say Y or M here.

	  If unsure, say N.

config MMC_SDHCI_PLTFM
	tristate "SDHCI platform and OF driver helper"
	depends on MMC_SDHCI
	help
	  This selects the common helper functions support for Secure Digital
	  Host Controller Interface based platform and OF drivers.

	  If you have a controller with this interface, say Y or M here.

	  If unsure, say N.

config MMC_SDHCI_OF_ARASAN
	tristate "SDHCI OF support for the Arasan SDHCI controllers"
	depends on MMC_SDHCI_PLTFM
	depends on OF
	help
	  This selects the Arasan Secure Digital Host Controller Interface
	  (SDHCI). This hardware is found e.g. in Xilinx' Zynq SoC.

	  If you have a controller with this interface, say Y or M here.

	  If unsure, say N.

config MMC_SDHCI_OF_ESDHC
	tristate "SDHCI OF support for the Freescale eSDHC controller"
	depends on MMC_SDHCI_PLTFM
	depends on PPC
	select MMC_SDHCI_BIG_ENDIAN_32BIT_BYTE_SWAPPER
	help
	  This selects the Freescale eSDHC controller support.

	  If you have a controller with this interface, say Y or M here.

	  If unsure, say N.

config MMC_SDHCI_OF_HLWD
	tristate "SDHCI OF support for the Nintendo Wii SDHCI controllers"
	depends on MMC_SDHCI_PLTFM
	depends on PPC
	select MMC_SDHCI_BIG_ENDIAN_32BIT_BYTE_SWAPPER
	help
	  This selects the Secure Digital Host Controller Interface (SDHCI)
	  found in the "Hollywood" chipset of the Nintendo Wii video game
	  console.

	  If you have a controller with this interface, say Y or M here.

	  If unsure, say N.

config MMC_SDHCI_CNS3XXX
	tristate "SDHCI support on the Cavium Networks CNS3xxx SoC"
	depends on ARCH_CNS3XXX
	depends on MMC_SDHCI_PLTFM
	help
	  This selects the SDHCI support for CNS3xxx System-on-Chip devices.

	  If you have a controller with this interface, say Y or M here.

	  If unsure, say N.

config MMC_SDHCI_ESDHC_IMX
	tristate "SDHCI support for the Freescale eSDHC/uSDHC i.MX controller"
	depends on ARCH_MXC
	depends on MMC_SDHCI_PLTFM
	select MMC_SDHCI_IO_ACCESSORS
	help
	  This selects the Freescale eSDHC/uSDHC controller support
	  found on i.MX25, i.MX35 i.MX5x and i.MX6x.

	  If you have a controller with this interface, say Y or M here.

	  If unsure, say N.

config MMC_SDHCI_DOVE
	tristate "SDHCI support on Marvell's Dove SoC"
	depends on ARCH_DOVE || MACH_DOVE
	depends on MMC_SDHCI_PLTFM
	select MMC_SDHCI_IO_ACCESSORS
	help
	  This selects the Secure Digital Host Controller Interface in
	  Marvell's Dove SoC.

	  If you have a controller with this interface, say Y or M here.

	  If unsure, say N.

config MMC_SDHCI_TEGRA
	tristate "SDHCI platform support for the Tegra SD/MMC Controller"
	depends on ARCH_TEGRA
	depends on MMC_SDHCI_PLTFM
	select MMC_SDHCI_IO_ACCESSORS
	help
	  This selects the Tegra SD/MMC controller. If you have a Tegra
	  platform with SD or MMC devices, say Y or M here.

	  If unsure, say N.

config MMC_SDHCI_S3C
	tristate "SDHCI support on Samsung S3C SoC"
	depends on MMC_SDHCI && PLAT_SAMSUNG
	help
	  This selects the Secure Digital Host Controller Interface (SDHCI)
	  often referrered to as the HSMMC block in some of the Samsung S3C
	  range of SoC.

	  If you have a controller with this interface, say Y or M here.

	  If unsure, say N.

config MMC_SDHCI_SIRF
	tristate "SDHCI support on CSR SiRFprimaII and SiRFmarco SoCs"
	depends on ARCH_SIRF
	depends on MMC_SDHCI_PLTFM
	help
	  This selects the SDHCI support for SiRF System-on-Chip devices.

	  If you have a controller with this interface, say Y or M here.

	  If unsure, say N.

config MMC_SDHCI_PXAV3
	tristate "Marvell MMP2 SD Host Controller support (PXAV3)"
	depends on CLKDEV_LOOKUP
	depends on MMC_SDHCI_PLTFM
<<<<<<< HEAD
	depends on ARCH_MMP || COMPILE_TEST
=======
	depends on ARCH_BERLIN || ARCH_MMP || ARCH_MVEBU || COMPILE_TEST
>>>>>>> 007760cf
	default CPU_MMP2
	help
	  This selects the Marvell(R) PXAV3 SD Host Controller.
	  If you have a MMP2 platform with SD Host Controller
	  and a card slot, say Y or M here.

	  If unsure, say N.

config MMC_SDHCI_PXAV2
	tristate "Marvell PXA9XX SD Host Controller support (PXAV2)"
	depends on CLKDEV_LOOKUP
	depends on MMC_SDHCI_PLTFM
	depends on ARCH_MMP || COMPILE_TEST
	default CPU_PXA910
	help
	  This selects the Marvell(R) PXAV2 SD Host Controller.
	  If you have a PXA9XX platform with SD Host Controller
	  and a card slot, say Y or M here.

	  If unsure, say N.

config MMC_SDHCI_SPEAR
	tristate "SDHCI support on ST SPEAr platform"
	depends on MMC_SDHCI && PLAT_SPEAR
	depends on OF
	help
	  This selects the Secure Digital Host Controller Interface (SDHCI)
	  often referrered to as the HSMMC block in some of the ST SPEAR range
	  of SoC

	  If you have a controller with this interface, say Y or M here.

	  If unsure, say N.

config MMC_SDHCI_S3C_DMA
	bool "DMA support on S3C SDHCI"
	depends on MMC_SDHCI_S3C
	help
	  Enable DMA support on the Samsung S3C SDHCI glue. The DMA
	  has proved to be problematic if the controller encounters
	  certain errors, and thus should be treated with care.

	  YMMV.

config MMC_SDHCI_BCM_KONA
	tristate "SDHCI support on Broadcom KONA platform"
	depends on ARCH_BCM_MOBILE
	depends on MMC_SDHCI_PLTFM
	help
	  This selects the Broadcom Kona Secure Digital Host Controller
	  Interface(SDHCI) support.
	  This is used in Broadcom mobile SoCs.

	  If you have a controller with this interface, say Y or M here.

config MMC_SDHCI_BCM2835
	tristate "SDHCI platform support for the BCM2835 SD/MMC Controller"
	depends on ARCH_BCM2835
	depends on MMC_SDHCI_PLTFM
	select MMC_SDHCI_IO_ACCESSORS
	help
	  This selects the BCM2835 SD/MMC controller. If you have a BCM2835
	  platform with SD or MMC devices, say Y or M here.

	  If unsure, say N.

config MMC_SDHCI_F_SDH30
	tristate "SDHCI support for Fujitsu Semiconductor F_SDH30"
	depends on MMC_SDHCI_PLTFM
	depends on OF
	help
	  This selects the Secure Digital Host Controller Interface (SDHCI)
	  Needed by some Fujitsu SoC for MMC / SD / SDIO support.
	  If you have a controller with this interface, say Y or M here.

	  If unsure, say N.

<<<<<<< HEAD
=======
config MMC_SDHCI_IPROC
	tristate "SDHCI platform support for the iProc SD/MMC Controller"
	depends on ARCH_BCM_IPROC || COMPILE_TEST
	depends on MMC_SDHCI_PLTFM
	default ARCH_BCM_IPROC
	select MMC_SDHCI_IO_ACCESSORS
	help
	  This selects the iProc SD/MMC controller.

	  If you have an IPROC platform with SD or MMC devices,
	  say Y or M here.

	  If unsure, say N.

>>>>>>> 007760cf
config MMC_MOXART
	tristate "MOXART SD/MMC Host Controller support"
	depends on ARCH_MOXART && MMC
	help
	  This selects support for the MOXART SD/MMC Host Controller.
	  MOXA provides one multi-functional card reader which can
	  be found on some embedded hardware such as UC-7112-LX.
	  If you have a controller with this interface, say Y here.

config MMC_SDHCI_ST
	tristate "SDHCI support on STMicroelectronics SoC"
	depends on ARCH_STI
	depends on MMC_SDHCI_PLTFM
	select MMC_SDHCI_IO_ACCESSORS
	help
	  This selects the Secure Digital Host Controller Interface in
	  STMicroelectronics SoCs.

	  If you have a controller with this interface, say Y or M here.
	  If unsure, say N.

config MMC_OMAP
	tristate "TI OMAP Multimedia Card Interface support"
	depends on ARCH_OMAP
	depends on TPS65010 || !MACH_OMAP_H2
	help
	  This selects the TI OMAP Multimedia card Interface.
	  If you have an OMAP board with a Multimedia Card slot,
	  say Y or M here.

	  If unsure, say N.

config MMC_OMAP_HS
	tristate "TI OMAP High Speed Multimedia Card Interface support"
	depends on HAS_DMA
	depends on ARCH_OMAP2PLUS || COMPILE_TEST
	help
	  This selects the TI OMAP High Speed Multimedia card Interface.
	  If you have an omap2plus board with a Multimedia Card slot,
	  say Y or M here.

	  If unsure, say N.

config MMC_WBSD
	tristate "Winbond W83L51xD SD/MMC Card Interface support"
	depends on ISA_DMA_API
	help
	  This selects the Winbond(R) W83L51xD Secure digital and
          Multimedia card Interface.
	  If you have a machine with a integrated W83L518D or W83L519D
	  SD/MMC card reader, say Y or M here.

	  If unsure, say N.

config MMC_AU1X
	tristate "Alchemy AU1XX0 MMC Card Interface support"
	depends on MIPS_ALCHEMY
	help
	  This selects the AMD Alchemy(R) Multimedia card interface.
	  If you have a Alchemy platform with a MMC slot, say Y or M here.

	  If unsure, say N.

config MMC_ATMELMCI
	tristate "Atmel SD/MMC Driver (Multimedia Card Interface)"
	depends on AVR32 || ARCH_AT91
	help
	  This selects the Atmel Multimedia Card Interface driver. If
	  you have an AT32 (AVR32) or AT91 platform with a Multimedia
	  Card slot, say Y or M here.

	  If unsure, say N.

config MMC_SDHCI_MSM
	tristate "Qualcomm SDHCI Controller Support"
	depends on ARCH_QCOM || (ARM && COMPILE_TEST)
	depends on MMC_SDHCI_PLTFM
	help
	  This selects the Secure Digital Host Controller Interface (SDHCI)
	  support present in Qualcomm SOCs. The controller supports
	  SD/MMC/SDIO devices.

	  If you have a controller with this interface, say Y or M here.

	  If unsure, say N.

config MMC_MSM
	tristate "Qualcomm SDCC Controller Support"
	depends on MMC && (ARCH_MSM7X00A || ARCH_MSM7X30 || ARCH_QSD8X50)
	help
	  This provides support for the SD/MMC cell found in the
	  MSM and QSD SOCs from Qualcomm. The controller also has
	  support for SDIO devices.

config MMC_MXC
	tristate "Freescale i.MX21/27/31 or MPC512x Multimedia Card support"
	depends on ARCH_MXC || PPC_MPC512x
	help
	  This selects the Freescale i.MX21, i.MX27, i.MX31 or MPC512x
	  Multimedia Card Interface. If you have an i.MX or MPC512x platform
	  with a Multimedia Card slot, say Y or M here.

	  If unsure, say N.

config MMC_MXS
	tristate "Freescale MXS Multimedia Card Interface support"
	depends on ARCH_MXS && MXS_DMA
	help
	  This selects the Freescale SSP MMC controller found on MXS based
	  platforms like mx23/28.

	  If unsure, say N.

config MMC_TIFM_SD
	tristate "TI Flash Media MMC/SD Interface support"
	depends on PCI
	select TIFM_CORE
	help
	  Say Y here if you want to be able to access MMC/SD cards with
	  the Texas Instruments(R) Flash Media card reader, found in many
	  laptops.
	  This option 'selects' (turns on, enables) 'TIFM_CORE', but you
	  probably also need appropriate card reader host adapter, such as
	  'Misc devices: TI Flash Media PCI74xx/PCI76xx host adapter support
	  (TIFM_7XX1)'.

          To compile this driver as a module, choose M here: the
	  module will be called tifm_sd.

config MMC_MVSDIO
	tristate "Marvell MMC/SD/SDIO host driver"
	depends on PLAT_ORION
	---help---
	  This selects the Marvell SDIO host driver.
	  SDIO may currently be found on the Kirkwood 88F6281 and 88F6192
	  SoC controllers.

	  To compile this driver as a module, choose M here: the
	  module will be called mvsdio.

config MMC_DAVINCI
        tristate "TI DAVINCI Multimedia Card Interface support"
        depends on ARCH_DAVINCI
        help
          This selects the TI DAVINCI Multimedia card Interface.
          If you have an DAVINCI board with a Multimedia Card slot,
          say Y or M here.  If unsure, say N.

config MMC_GOLDFISH
	tristate "goldfish qemu Multimedia Card Interface support"
	depends on GOLDFISH
	help
	  This selects the Goldfish Multimedia card Interface emulation
	  found on the Goldfish Android virtual device emulation.

config MMC_SPI
	tristate "MMC/SD/SDIO over SPI"
	depends on SPI_MASTER && !HIGHMEM && HAS_DMA
	select CRC7
	select CRC_ITU_T
	help
	  Some systems access MMC/SD/SDIO cards using a SPI controller
	  instead of using a "native" MMC/SD/SDIO controller.  This has a
	  disadvantage of being relatively high overhead, but a compensating
	  advantage of working on many systems without dedicated MMC/SD/SDIO
	  controllers.

	  If unsure, or if your system has no SPI master driver, say N.

config MMC_S3C
	tristate "Samsung S3C SD/MMC Card Interface support"
	depends on ARCH_S3C24XX
	depends on S3C24XX_DMAC
	help
	  This selects a driver for the MCI interface found in
          Samsung's S3C2410, S3C2412, S3C2440, S3C2442 CPUs.
	  If you have a board based on one of those and a MMC/SD
	  slot, say Y or M here.

	  If unsure, say N.

config MMC_S3C_HW_SDIO_IRQ
       bool "Hardware support for SDIO IRQ"
       depends on MMC_S3C
       help
         Enable the hardware support for SDIO interrupts instead of using
	 the generic polling code.

choice
	prompt "Samsung S3C SD/MMC transfer code"
	depends on MMC_S3C

config MMC_S3C_PIO
	bool "Use PIO transfers only"
	help
	  Use PIO to transfer data between memory and the hardware.

	  PIO is slower than DMA as it requires CPU instructions to
	  move the data. This has been the traditional default for
	  the S3C MCI driver.

config MMC_S3C_DMA
	bool "Use DMA transfers only"
	help
	  Use DMA to transfer data between memory and the hardare.

	  Currently, the DMA support in this driver seems to not be
	  working properly and needs to be debugged before this
	  option is useful.

endchoice

config MMC_SDRICOH_CS
	tristate "MMC/SD driver for Ricoh Bay1Controllers"
	depends on PCI && PCMCIA
	help
	  Say Y here if your Notebook reports a Ricoh Bay1Controller PCMCIA
	  card whenever you insert a MMC or SD card into the card slot.

	  To compile this driver as a module, choose M here: the
	  module will be called sdricoh_cs.

config MMC_TMIO_CORE
	tristate

config MMC_TMIO
	tristate "Toshiba Mobile IO Controller (TMIO) MMC/SD function support"
	depends on MFD_TMIO || MFD_ASIC3
	select MMC_TMIO_CORE
	help
	  This provides support for the SD/MMC cell found in TC6393XB,
	  T7L66XB and also HTC ASIC3

config MMC_SDHI
	tristate "SH-Mobile SDHI SD/SDIO controller support"
	depends on SUPERH || ARM
	depends on SUPERH || ARCH_SHMOBILE || COMPILE_TEST
	select MMC_TMIO_CORE
	help
	  This provides support for the SDHI SD/SDIO controller found in
	  SuperH and ARM SH-Mobile SoCs

config MMC_CB710
	tristate "ENE CB710 MMC/SD Interface support"
	depends on PCI
	select CB710_CORE
	help
	  This option enables support for MMC/SD part of ENE CB710/720 Flash
	  memory card reader found in some laptops (ie. some versions of
	  HP Compaq nx9500).

	  This driver can also be built as a module. If so, the module
	  will be called cb710-mmc.

config MMC_VIA_SDMMC
	tristate "VIA SD/MMC Card Reader Driver"
	depends on PCI
	help
	  This selects the VIA SD/MMC Card Reader driver, say Y or M here.
	  VIA provides one multi-functional card reader which integrated into
	  some motherboards manufactured by VIA. This card reader supports
	  SD/MMC/SDHC.
	  If you have a controller with this interface, say Y or M here.

	  If unsure, say N.

config SDH_BFIN
	tristate "Blackfin Secure Digital Host support"
	depends on (BF54x && !BF544) || (BF51x && !BF512)
	help
	  If you say yes here you will get support for the Blackfin on-chip
	  Secure Digital Host interface.  This includes support for MMC and
	  SD cards.

	  To compile this driver as a module, choose M here: the
	  module will be called bfin_sdh.

	  If unsure, say N.

config SDH_BFIN_MISSING_CMD_PULLUP_WORKAROUND
	bool "Blackfin EZkit Missing SDH_CMD Pull Up Resistor Workaround"
	depends on SDH_BFIN
	help
	  If you say yes here SD-Cards may work on the EZkit.

config MMC_DW
	tristate "Synopsys DesignWare Memory Card Interface"
	depends on HAS_DMA
	depends on ARC || ARM || ARM64 || MIPS || COMPILE_TEST
	help
	  This selects support for the Synopsys DesignWare Mobile Storage IP
	  block, this provides host support for SD and MMC interfaces, in both
	  PIO and external DMA modes.

config MMC_DW_IDMAC
	bool "Internal DMAC interface"
	depends on MMC_DW
	help
	  This selects support for the internal DMAC block within the Synopsys
	  Designware Mobile Storage IP block. This disables the external DMA
	  interface.

config MMC_DW_PLTFM
	tristate "Synopsys Designware MCI Support as platform device"
	depends on MMC_DW
	default y
	help
	  This selects the common helper functions support for Host Controller
	  Interface based platform driver. Please select this option if the IP
	  is present as a platform device. This is the common interface for the
	  Synopsys Designware IP.

	  If you have a controller with this interface, say Y or M here.

	  If unsure, say Y.

config MMC_DW_EXYNOS
	tristate "Exynos specific extensions for Synopsys DW Memory Card Interface"
	depends on MMC_DW
	select MMC_DW_PLTFM
	help
	  This selects support for Samsung Exynos SoC specific extensions to the
	  Synopsys DesignWare Memory Card Interface driver. Select this option
	  for platforms based on Exynos4 and Exynos5 SoC's.

config MMC_DW_K3
	tristate "K3 specific extensions for Synopsys DW Memory Card Interface"
	depends on MMC_DW
	select MMC_DW_PLTFM
	select MMC_DW_IDMAC
	help
	  This selects support for Hisilicon K3 SoC specific extensions to the
	  Synopsys DesignWare Memory Card Interface driver. Select this option
	  for platforms based on Hisilicon K3 SoC's.

config MMC_DW_PCI
	tristate "Synopsys Designware MCI support on PCI bus"
	depends on MMC_DW && PCI
	help
	  This selects the PCI bus for the Synopsys Designware Mobile Storage IP.
	  Select this option if the IP is present on PCI platform.

	  If you have a controller with this interface, say Y or M here.

	  If unsure, say N.

config MMC_DW_ROCKCHIP
	tristate "Rockchip specific extensions for Synopsys DW Memory Card Interface"
	depends on MMC_DW && ARCH_ROCKCHIP
	select MMC_DW_PLTFM
	help
	  This selects support for Rockchip SoC specific extensions to the
	  Synopsys DesignWare Memory Card Interface driver. Select this option
	  for platforms based on RK3066, RK3188 and RK3288 SoC's.

config MMC_SH_MMCIF
	tristate "SuperH Internal MMCIF support"
	depends on MMC_BLOCK && HAS_DMA
	depends on SUPERH || ARCH_SHMOBILE || COMPILE_TEST
	help
	  This selects the MMC Host Interface controller (MMCIF).

	  This driver supports MMCIF in sh7724/sh7757/sh7372.

config MMC_JZ4740
	tristate "JZ4740 SD/Multimedia Card Interface support"
	depends on MACH_JZ4740
	help
	  This selects support for the SD/MMC controller on Ingenic JZ4740
	  SoCs.
	  If you have a board based on such a SoC and with a SD/MMC slot,
	  say Y or M here.

config MMC_VUB300
	tristate "VUB300 USB to SDIO/SD/MMC Host Controller support"
	depends on USB
	help
	  This selects support for Elan Digital Systems' VUB300 chip.

	  The VUB300 is a USB-SDIO Host Controller Interface chip
	  that enables the host computer to use SDIO/SD/MMC cards
	  via a USB 2.0 or USB 1.1 host.

	  The VUB300 chip will be found in both physically separate
	  USB to SDIO/SD/MMC adapters and embedded on some motherboards.

	  The VUB300 chip supports SD and MMC memory cards in addition
	  to single and multifunction SDIO cards.

	  Some SDIO cards will need a firmware file to be loaded and
	  sent to VUB300 chip in order to achieve better data throughput.
	  Download these "Offload Pseudocode" from Elan Digital Systems'
	  web-site http://www.elandigitalsystems.com/support/downloads.php
	  and put them in /lib/firmware. Note that without these additional
	  firmware files the VUB300 chip will still function, but not at
	  the best obtainable data rate.

	  To compile this mmc host controller driver as a module,
	  choose M here: the module will be called vub300.

	  If you have a computer with an embedded VUB300 chip
	  or if you intend connecting a USB adapter based on a
	  VUB300 chip say Y or M here.

config MMC_USHC
	tristate "USB SD Host Controller (USHC) support"
	depends on USB
	help
	  This selects support for USB SD Host Controllers based on
	  the Cypress Astoria chip with firmware compliant with CSR's
	  USB SD Host Controller specification (CS-118793-SP).

	  CSR boards with this device include: USB<>SDIO (M1985v2),
	  and Ultrasira.

	  Note: These controllers only support SDIO cards and do not
	  support MMC or SD memory cards.

config MMC_WMT
	tristate "Wondermedia SD/MMC Host Controller support"
	depends on ARCH_VT8500
	default y
	help
	  This selects support for the SD/MMC Host Controller on
	  Wondermedia WM8505/WM8650 based SoCs.

	  To compile this driver as a module, choose M here: the
	  module will be called wmt-sdmmc.

config MMC_USDHI6ROL0
	tristate "Renesas USDHI6ROL0 SD/SDIO Host Controller support"
	depends on HAS_DMA
	help
	  This selects support for the Renesas USDHI6ROL0 SD/SDIO
	  Host Controller

config MMC_REALTEK_PCI
	tristate "Realtek PCI-E SD/MMC Card Interface Driver"
	depends on MFD_RTSX_PCI
	help
	  Say Y here to include driver code to support SD/MMC card interface
	  of Realtek PCI-E card reader

config MMC_REALTEK_USB
	tristate "Realtek USB SD/MMC Card Interface Driver"
	depends on MFD_RTSX_USB
	help
	  Say Y here to include driver code to support SD/MMC card interface
	  of Realtek RTS5129/39 series card reader

config MMC_SUNXI
	tristate "Allwinner sunxi SD/MMC Host Controller support"
	depends on ARCH_SUNXI
	help
	  This selects support for the SD/MMC Host Controller on
	  Allwinner sunxi SoCs.

config MMC_TOSHIBA_PCI
	tristate "Toshiba Type A SD/MMC Card Interface Driver"
	depends on PCI
	help<|MERGE_RESOLUTION|>--- conflicted
+++ resolved
@@ -230,11 +230,7 @@
 	tristate "Marvell MMP2 SD Host Controller support (PXAV3)"
 	depends on CLKDEV_LOOKUP
 	depends on MMC_SDHCI_PLTFM
-<<<<<<< HEAD
-	depends on ARCH_MMP || COMPILE_TEST
-=======
 	depends on ARCH_BERLIN || ARCH_MMP || ARCH_MVEBU || COMPILE_TEST
->>>>>>> 007760cf
 	default CPU_MMP2
 	help
 	  This selects the Marvell(R) PXAV3 SD Host Controller.
@@ -312,8 +308,6 @@
 
 	  If unsure, say N.
 
-<<<<<<< HEAD
-=======
 config MMC_SDHCI_IPROC
 	tristate "SDHCI platform support for the iProc SD/MMC Controller"
 	depends on ARCH_BCM_IPROC || COMPILE_TEST
@@ -328,7 +322,6 @@
 
 	  If unsure, say N.
 
->>>>>>> 007760cf
 config MMC_MOXART
 	tristate "MOXART SD/MMC Host Controller support"
 	depends on ARCH_MOXART && MMC
